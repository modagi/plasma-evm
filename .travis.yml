--- conflicted
+++ resolved
@@ -6,58 +6,35 @@
         # This builder only tests code linters on latest version of Go
     - stage: lint
       os: linux
-<<<<<<< HEAD
+      dist: xenial
+      go: 1.13.x
+      env:
+        - lint
+      git:
+        submodules: false # avoid cloning ethereum/tests
+      script:
+        - go run build/ci.go lint
+
+    - stage: build
+      os: linux
+      dist: xenial
+      go: 1.11.x
+      env:
+        - GO111MODULE=on
+      script:
+        - go run build/ci.go install
+        - go run build/ci.go test -coverage $TEST_PACKAGES
+
+    - stage: build
+      os: linux
       dist: xenial
       go: 1.12.x
       env:
-        - lint
-      git:
-        submodules: false # avoid cloning ethereum/tests
-      script:
-        - go run build/ci.go lint
-
-    - stage: build
-      os: linux
-=======
->>>>>>> 15d09038
-      dist: xenial
-      go: 1.13.x
-      env:
-        - lint
-      git:
-        submodules: false # avoid cloning ethereum/tests
-      script:
-        - go run build/ci.go lint
-
-    - stage: build
-      os: linux
-      dist: xenial
-      go: 1.11.x
-      env:
         - GO111MODULE=on
       script:
         - go run build/ci.go install
         - go run build/ci.go test -coverage $TEST_PACKAGES
 
-<<<<<<< HEAD
-    # These are the latest Go versions.
-=======
->>>>>>> 15d09038
-    - stage: build
-      os: linux
-      dist: xenial
-      go: 1.12.x
-      env:
-        - GO111MODULE=on
-      script:
-        - go run build/ci.go install
-        - go run build/ci.go test -coverage $TEST_PACKAGES
-
-<<<<<<< HEAD
-    - stage: build
-      os: osx
-      go: 1.12.x
-=======
     # These are the latest Go versions.
     - stage: build
       os: linux
@@ -82,7 +59,6 @@
       os: osx
       osx_image: xcode11.3
       go: 1.13.x
->>>>>>> 15d09038
       script:
         - echo "Increase the maximum number of open file descriptors on macOS"
         - NOFILE=20480
