// Copyright 2017 The go-ethereum Authors
// This file is part of go-ethereum.
//
// go-ethereum is free software: you can redistribute it and/or modify
// it under the terms of the GNU General Public License as published by
// the Free Software Foundation, either version 3 of the License, or
// (at your option) any later version.
//
// go-ethereum is distributed in the hope that it will be useful,
// but WITHOUT ANY WARRANTY; without even the implied warranty of
// MERCHANTABILITY or FITNESS FOR A PARTICULAR PURPOSE. See the
// GNU General Public License for more details.
//
// You should have received a copy of the GNU General Public License
// along with go-ethereum. If not, see <http://www.gnu.org/licenses/>.

package main

import (
	"bytes"
	"fmt"
	"html/template"
	"math/rand"
	"path/filepath"
	"strconv"
	"strings"

	"github.com/Onther-Tech/plasma-evm/log"
)

// explorerDockerfile is the Dockerfile required to run a block explorer.
var explorerDockerfile = `
<<<<<<< HEAD
FROM onthertech/blockscout:latest

ADD genesis.json /genesis.json
RUN \
  echo 'geth --cache 512 init --rootchain.url {{.RootChainURL}} /genesis.json' > explorer.sh && \
	echo $'exec geth --networkid {{.NetworkID}} --rootchain.url {{.RootChainURL}} --syncmode "full"  --port {{.NodePort}} --bootnodes {{.Bootnodes}} --ethstats \'{{.Ethstats}}\' --cache=512 --rpc --rpcport 8545 --rpcapi web3,eth,net,debug,rpc --rpccorsdomain "*" --rpcvhosts "*" --ws --wsport 8546 --wsorigins "*" &' >> explorer.sh && \
	echo '/usr/local/bin/docker-entrypoint.sh postgres &' >> explorer.sh && \
	echo 'sleep 5' >> explorer.sh && \
  	echo 'mix do ecto.drop --force, ecto.create, ecto.migrate' >> explorer.sh && \
	echo 'mix phx.server' >> explorer.sh
=======
FROM puppeth/blockscout:latest

ADD genesis.json /genesis.json
RUN \
  echo 'geth --cache 512 init /genesis.json' > explorer.sh && \
  echo $'geth --networkid {{.NetworkID}} --syncmode "full" --gcmode "archive" --port {{.EthPort}} --bootnodes {{.Bootnodes}} --ethstats \'{{.Ethstats}}\' --cache=512 --rpc --rpcapi "net,web3,eth,shh,debug" --rpccorsdomain "*" --rpcvhosts "*" --ws --wsorigins "*" --exitwhensynced' >> explorer.sh && \
  echo $'exec geth --networkid {{.NetworkID}} --syncmode "full" --gcmode "archive" --port {{.EthPort}} --bootnodes {{.Bootnodes}} --ethstats \'{{.Ethstats}}\' --cache=512 --rpc --rpcapi "net,web3,eth,shh,debug" --rpccorsdomain "*" --rpcvhosts "*" --ws --wsorigins "*" &' >> explorer.sh && \
  echo '/usr/local/bin/docker-entrypoint.sh postgres &' >> explorer.sh && \
  echo 'sleep 5' >> explorer.sh && \
  echo 'mix do ecto.drop --force, ecto.create, ecto.migrate' >> explorer.sh && \
  echo 'mix phx.server' >> explorer.sh
>>>>>>> 25215091

ENTRYPOINT ["/bin/sh", "explorer.sh"]
`

// explorerComposefile is the docker-compose.yml file required to deploy and
// maintain a block explorer.
var explorerComposefile = `
version: '2'
services:
<<<<<<< HEAD
  explorer:
=======
    explorer:
>>>>>>> 25215091
        build: .
        image: {{.Network}}/explorer
        container_name: {{.Network}}_explorer_1
        ports:
<<<<<<< HEAD
            - "{{.NodePort}}:{{.NodePort}}"
            - "{{.NodePort}}:{{.NodePort}}/udp"{{if not .VHost}}
            - "{{.WebPort}}:4000"{{end}}
        environment:
            - NETWORK={{.NetworkName}}{{if .VHost}}
            - ROOTCHAIN_URL={{.RootChainURL}}
            - VIRTUAL_HOST={{.VHost}}
            - VIRTUAL_PORT=4000{{end}}
            - NODE_PORT={{.NodePort}}/tcp
            - STATS={{.Ethstats}}
        volumes:
            - {{.Datadir}}:/root/.ethereum
=======
            - "{{.EthPort}}:{{.EthPort}}"
            - "{{.EthPort}}:{{.EthPort}}/udp"{{if not .VHost}}
            - "{{.WebPort}}:4000"{{end}}
        environment:
            - ETH_PORT={{.EthPort}}
            - ETH_NAME={{.EthName}}
            - BLOCK_TRANSFORMER={{.Transformer}}{{if .VHost}}
            - VIRTUAL_HOST={{.VHost}}
            - VIRTUAL_PORT=4000{{end}}
        volumes:
            - {{.Datadir}}:/opt/app/.ethereum
>>>>>>> 25215091
            - {{.DBDir}}:/var/lib/postgresql/data
        logging:
          driver: "json-file"
          options:
            max-size: "1m"
            max-file: "10"
        restart: always
`

// deployExplorer deploys a new block explorer container to a remote machine via
// SSH, docker and docker-compose. If an instance with the specified network name
// already exists there, it will be overwritten!
<<<<<<< HEAD
func deployExplorer(client *sshClient, network string, bootnodes []string, config *explorerInfos, nocache bool) ([]byte, error) {
=======
func deployExplorer(client *sshClient, network string, bootnodes []string, config *explorerInfos, nocache bool, isClique bool) ([]byte, error) {
>>>>>>> 25215091
	// Generate the content to upload to the server
	workdir := fmt.Sprintf("%d", rand.Int63())
	files := make(map[string][]byte)

	dockerfile := new(bytes.Buffer)
	template.Must(template.New("").Parse(explorerDockerfile)).Execute(dockerfile, map[string]interface{}{
<<<<<<< HEAD
		"NetworkID":    config.networkId,
		"RootChainURL": config.rootchainURL,
		"Bootnodes":    strings.Join(bootnodes, ","),
		"Ethstats":     config.ethstats,
		"NodePort":     config.nodePort,
	})
	files[filepath.Join(workdir, "Dockerfile")] = dockerfile.Bytes()

	composefile := new(bytes.Buffer)
	template.Must(template.New("").Parse(explorerComposefile)).Execute(composefile, map[string]interface{}{
		"NetworkName":  network,
		"RootChainURL": config.rootchainURL,
		"VHost":        config.webHost,
		"Ethstats":     config.ethstats,
		"Datadir":      config.datadir,
		"DBDir":        config.dbdir,
		"Network":      network,
		"NodePort":     config.nodePort,
		"WebPort":      config.webPort,
	})
	files[filepath.Join(workdir, "docker-compose.yaml")] = composefile.Bytes()

	files[filepath.Join(workdir, "genesis.json")] = config.genesis
=======
		"NetworkID": config.node.network,
		"Bootnodes": strings.Join(bootnodes, ","),
		"Ethstats":  config.node.ethstats,
		"EthPort":   config.node.port,
	})
	files[filepath.Join(workdir, "Dockerfile")] = dockerfile.Bytes()

	transformer := "base"
	if isClique {
		transformer = "clique"
	}
	composefile := new(bytes.Buffer)
	template.Must(template.New("").Parse(explorerComposefile)).Execute(composefile, map[string]interface{}{
		"Network":     network,
		"VHost":       config.host,
		"Ethstats":    config.node.ethstats,
		"Datadir":     config.node.datadir,
		"DBDir":       config.dbdir,
		"EthPort":     config.node.port,
		"EthName":     config.node.ethstats[:strings.Index(config.node.ethstats, ":")],
		"WebPort":     config.port,
		"Transformer": transformer,
	})
	files[filepath.Join(workdir, "docker-compose.yaml")] = composefile.Bytes()
	files[filepath.Join(workdir, "genesis.json")] = config.node.genesis
>>>>>>> 25215091

	// Upload the deployment files to the remote server (and clean up afterwards)
	if out, err := client.Upload(files); err != nil {
		return out, err
	}
	defer client.Run("rm -rf " + workdir)

	// Build and deploy the boot or seal node service
	if nocache {
		return nil, client.Stream(fmt.Sprintf("cd %s && docker-compose -p %s build --pull --no-cache && docker-compose -p %s up -d --force-recreate --timeout 60", workdir, network, network))
	}
	return nil, client.Stream(fmt.Sprintf("cd %s && docker-compose -p %s up -d --build --force-recreate --timeout 60", workdir, network))
}

// explorerInfos is returned from a block explorer status check to allow reporting
// various configuration parameters.
type explorerInfos struct {
<<<<<<< HEAD
	genesis      []byte
	rootchainURL string
	datadir      string
	dbdir        string
	ethstats     string
	nodePort     int
	webHost      string
	webPort      int
	networkId    int64
=======
	node  *nodeInfos
	dbdir string
	host  string
	port  int
>>>>>>> 25215091
}

// Report converts the typed struct into a plain string->string map, containing
// most - but not all - fields for reporting to the user.
func (info *explorerInfos) Report() map[string]string {
	report := map[string]string{
<<<<<<< HEAD
		"Data directory":         info.datadir,
		"Node listener port ":    strconv.Itoa(info.nodePort),
		"Ethstats username":      info.ethstats,
		"Website address ":       info.webHost,
		"Website listener port ": strconv.Itoa(info.webPort),
		"Root chain JSONRPC URL": info.rootchainURL,
=======
		"Website address ":        info.host,
		"Website listener port ":  strconv.Itoa(info.port),
		"Ethereum listener port ": strconv.Itoa(info.node.port),
		"Ethstats username":       info.node.ethstats,
>>>>>>> 25215091
	}
	return report
}

// checkExplorer does a health-check against a block explorer server to verify
// whether it's running, and if yes, whether it's responsive.
func checkExplorer(client *sshClient, network string) (*explorerInfos, error) {
	// Inspect a possible explorer container on the host
	infos, err := inspectContainer(client, fmt.Sprintf("%s_explorer_1", network))
	if err != nil {
		return nil, err
	}
	if !infos.running {
		return nil, ErrServiceOffline
	}
	// Resolve the port from the host, or the reverse proxy
<<<<<<< HEAD
	webPort := infos.portmap["4000/tcp"]
	if webPort == 0 {
=======
	port := infos.portmap["4000/tcp"]
	if port == 0 {
>>>>>>> 25215091
		if proxy, _ := checkNginx(client, network); proxy != nil {
			port = proxy.port
		}
	}
	if port == 0 {
		return nil, ErrNotExposed
	}
	// Resolve the host from the reverse-proxy and the config values
	host := infos.envvars["VIRTUAL_HOST"]
	if host == "" {
		host = client.server
	}
	// Run a sanity check to see if the devp2p is reachable
	p2pPort := infos.portmap[infos.envvars["ETH_PORT"]+"/tcp"]
	if err = checkPort(host, p2pPort); err != nil {
		log.Warn("Explorer node seems unreachable", "server", host, "port", p2pPort, "err", err)
	}
	if err = checkPort(host, port); err != nil {
		log.Warn("Explorer service seems unreachable", "server", host, "port", port, "err", err)
	}
	// Assemble and return the useful infos
	stats := &explorerInfos{
<<<<<<< HEAD
		rootchainURL: infos.envvars["ROOTCHAIN_URL"],
		dbdir:        infos.volumes["/var/lib/postgresql/data"],
		datadir:      infos.volumes["/root/.ethereum"],
		webHost:      host,
		webPort:      webPort,
		ethstats:     infos.envvars["STATS"],
=======
		node: &nodeInfos{
			datadir:  infos.volumes["/opt/app/.ethereum"],
			port:     infos.portmap[infos.envvars["ETH_PORT"]+"/tcp"],
			ethstats: infos.envvars["ETH_NAME"],
		},
		dbdir: infos.volumes["/var/lib/postgresql/data"],
		host:  host,
		port:  port,
>>>>>>> 25215091
	}
	return stats, nil
}<|MERGE_RESOLUTION|>--- conflicted
+++ resolved
@@ -30,30 +30,17 @@
 
 // explorerDockerfile is the Dockerfile required to run a block explorer.
 var explorerDockerfile = `
-<<<<<<< HEAD
 FROM onthertech/blockscout:latest
 
 ADD genesis.json /genesis.json
 RUN \
   echo 'geth --cache 512 init --rootchain.url {{.RootChainURL}} /genesis.json' > explorer.sh && \
-	echo $'exec geth --networkid {{.NetworkID}} --rootchain.url {{.RootChainURL}} --syncmode "full"  --port {{.NodePort}} --bootnodes {{.Bootnodes}} --ethstats \'{{.Ethstats}}\' --cache=512 --rpc --rpcport 8545 --rpcapi web3,eth,net,debug,rpc --rpccorsdomain "*" --rpcvhosts "*" --ws --wsport 8546 --wsorigins "*" &' >> explorer.sh && \
+	echo $'geth --networkid {{.NetworkID}} --rootchain.url {{.RootChainURL}} --syncmode "full" --gcmode "archive" --port {{.EthPort}} --bootnodes {{.Bootnodes}} --ethstats \'{{.Ethstats}}\' --cache=512 --rpc --rpcapi "net,web3,eth,shh,debug" --rpccorsdomain "*" --rpcvhosts "*" --ws --wsorigins "*" --exitwhensynced' >> explorer.sh && \
+  echo $'exec geth --networkid {{.NetworkID}} --rootchain.url {{.RootChainURL}} --syncmode "full" --gcmode "archive" --port {{.EthPort}} --bootnodes {{.Bootnodes}} --ethstats \'{{.Ethstats}}\' --cache=512 --rpc --rpcapi "net,web3,eth,shh,debug" --rpccorsdomain "*" --rpcvhosts "*" --ws --wsorigins "*" &' >> explorer.sh && \
 	echo '/usr/local/bin/docker-entrypoint.sh postgres &' >> explorer.sh && \
-	echo 'sleep 5' >> explorer.sh && \
-  	echo 'mix do ecto.drop --force, ecto.create, ecto.migrate' >> explorer.sh && \
-	echo 'mix phx.server' >> explorer.sh
-=======
-FROM puppeth/blockscout:latest
-
-ADD genesis.json /genesis.json
-RUN \
-  echo 'geth --cache 512 init /genesis.json' > explorer.sh && \
-  echo $'geth --networkid {{.NetworkID}} --syncmode "full" --gcmode "archive" --port {{.EthPort}} --bootnodes {{.Bootnodes}} --ethstats \'{{.Ethstats}}\' --cache=512 --rpc --rpcapi "net,web3,eth,shh,debug" --rpccorsdomain "*" --rpcvhosts "*" --ws --wsorigins "*" --exitwhensynced' >> explorer.sh && \
-  echo $'exec geth --networkid {{.NetworkID}} --syncmode "full" --gcmode "archive" --port {{.EthPort}} --bootnodes {{.Bootnodes}} --ethstats \'{{.Ethstats}}\' --cache=512 --rpc --rpcapi "net,web3,eth,shh,debug" --rpccorsdomain "*" --rpcvhosts "*" --ws --wsorigins "*" &' >> explorer.sh && \
-  echo '/usr/local/bin/docker-entrypoint.sh postgres &' >> explorer.sh && \
   echo 'sleep 5' >> explorer.sh && \
   echo 'mix do ecto.drop --force, ecto.create, ecto.migrate' >> explorer.sh && \
   echo 'mix phx.server' >> explorer.sh
->>>>>>> 25215091
 
 ENTRYPOINT ["/bin/sh", "explorer.sh"]
 `
@@ -63,41 +50,23 @@
 var explorerComposefile = `
 version: '2'
 services:
-<<<<<<< HEAD
-  explorer:
-=======
     explorer:
->>>>>>> 25215091
         build: .
         image: {{.Network}}/explorer
         container_name: {{.Network}}_explorer_1
         ports:
-<<<<<<< HEAD
-            - "{{.NodePort}}:{{.NodePort}}"
-            - "{{.NodePort}}:{{.NodePort}}/udp"{{if not .VHost}}
-            - "{{.WebPort}}:4000"{{end}}
-        environment:
-            - NETWORK={{.NetworkName}}{{if .VHost}}
-            - ROOTCHAIN_URL={{.RootChainURL}}
-            - VIRTUAL_HOST={{.VHost}}
-            - VIRTUAL_PORT=4000{{end}}
-            - NODE_PORT={{.NodePort}}/tcp
-            - STATS={{.Ethstats}}
-        volumes:
-            - {{.Datadir}}:/root/.ethereum
-=======
             - "{{.EthPort}}:{{.EthPort}}"
             - "{{.EthPort}}:{{.EthPort}}/udp"{{if not .VHost}}
             - "{{.WebPort}}:4000"{{end}}
         environment:
-            - ETH_PORT={{.EthPort}}
+						- ROOTCHAIN_URL={{.RootChainURL}}
+						- ETH_PORT={{.EthPort}}
             - ETH_NAME={{.EthName}}
             - BLOCK_TRANSFORMER={{.Transformer}}{{if .VHost}}
             - VIRTUAL_HOST={{.VHost}}
             - VIRTUAL_PORT=4000{{end}}
         volumes:
             - {{.Datadir}}:/opt/app/.ethereum
->>>>>>> 25215091
             - {{.DBDir}}:/var/lib/postgresql/data
         logging:
           driver: "json-file"
@@ -110,49 +79,21 @@
 // deployExplorer deploys a new block explorer container to a remote machine via
 // SSH, docker and docker-compose. If an instance with the specified network name
 // already exists there, it will be overwritten!
-<<<<<<< HEAD
-func deployExplorer(client *sshClient, network string, bootnodes []string, config *explorerInfos, nocache bool) ([]byte, error) {
-=======
 func deployExplorer(client *sshClient, network string, bootnodes []string, config *explorerInfos, nocache bool, isClique bool) ([]byte, error) {
->>>>>>> 25215091
 	// Generate the content to upload to the server
 	workdir := fmt.Sprintf("%d", rand.Int63())
 	files := make(map[string][]byte)
 
 	dockerfile := new(bytes.Buffer)
 	template.Must(template.New("").Parse(explorerDockerfile)).Execute(dockerfile, map[string]interface{}{
-<<<<<<< HEAD
-		"NetworkID":    config.networkId,
-		"RootChainURL": config.rootchainURL,
-		"Bootnodes":    strings.Join(bootnodes, ","),
-		"Ethstats":     config.ethstats,
-		"NodePort":     config.nodePort,
-	})
-	files[filepath.Join(workdir, "Dockerfile")] = dockerfile.Bytes()
-
-	composefile := new(bytes.Buffer)
-	template.Must(template.New("").Parse(explorerComposefile)).Execute(composefile, map[string]interface{}{
-		"NetworkName":  network,
-		"RootChainURL": config.rootchainURL,
-		"VHost":        config.webHost,
-		"Ethstats":     config.ethstats,
-		"Datadir":      config.datadir,
-		"DBDir":        config.dbdir,
-		"Network":      network,
-		"NodePort":     config.nodePort,
-		"WebPort":      config.webPort,
-	})
-	files[filepath.Join(workdir, "docker-compose.yaml")] = composefile.Bytes()
-
-	files[filepath.Join(workdir, "genesis.json")] = config.genesis
-=======
 		"NetworkID": config.node.network,
+		"RootChainURL": config.node.rootchainURL,
 		"Bootnodes": strings.Join(bootnodes, ","),
 		"Ethstats":  config.node.ethstats,
 		"EthPort":   config.node.port,
 	})
+
 	files[filepath.Join(workdir, "Dockerfile")] = dockerfile.Bytes()
-
 	transformer := "base"
 	if isClique {
 		transformer = "clique"
@@ -160,6 +101,7 @@
 	composefile := new(bytes.Buffer)
 	template.Must(template.New("").Parse(explorerComposefile)).Execute(composefile, map[string]interface{}{
 		"Network":     network,
+		"RootChainURL": config.node.rootchainURL,
 		"VHost":       config.host,
 		"Ethstats":    config.node.ethstats,
 		"Datadir":     config.node.datadir,
@@ -171,7 +113,6 @@
 	})
 	files[filepath.Join(workdir, "docker-compose.yaml")] = composefile.Bytes()
 	files[filepath.Join(workdir, "genesis.json")] = config.node.genesis
->>>>>>> 25215091
 
 	// Upload the deployment files to the remote server (and clean up afterwards)
 	if out, err := client.Upload(files); err != nil {
@@ -189,41 +130,20 @@
 // explorerInfos is returned from a block explorer status check to allow reporting
 // various configuration parameters.
 type explorerInfos struct {
-<<<<<<< HEAD
-	genesis      []byte
-	rootchainURL string
-	datadir      string
-	dbdir        string
-	ethstats     string
-	nodePort     int
-	webHost      string
-	webPort      int
-	networkId    int64
-=======
 	node  *nodeInfos
 	dbdir string
 	host  string
 	port  int
->>>>>>> 25215091
 }
 
 // Report converts the typed struct into a plain string->string map, containing
 // most - but not all - fields for reporting to the user.
 func (info *explorerInfos) Report() map[string]string {
 	report := map[string]string{
-<<<<<<< HEAD
-		"Data directory":         info.datadir,
-		"Node listener port ":    strconv.Itoa(info.nodePort),
-		"Ethstats username":      info.ethstats,
-		"Website address ":       info.webHost,
-		"Website listener port ": strconv.Itoa(info.webPort),
-		"Root chain JSONRPC URL": info.rootchainURL,
-=======
 		"Website address ":        info.host,
 		"Website listener port ":  strconv.Itoa(info.port),
 		"Ethereum listener port ": strconv.Itoa(info.node.port),
 		"Ethstats username":       info.node.ethstats,
->>>>>>> 25215091
 	}
 	return report
 }
@@ -240,13 +160,8 @@
 		return nil, ErrServiceOffline
 	}
 	// Resolve the port from the host, or the reverse proxy
-<<<<<<< HEAD
-	webPort := infos.portmap["4000/tcp"]
-	if webPort == 0 {
-=======
 	port := infos.portmap["4000/tcp"]
 	if port == 0 {
->>>>>>> 25215091
 		if proxy, _ := checkNginx(client, network); proxy != nil {
 			port = proxy.port
 		}
@@ -269,15 +184,8 @@
 	}
 	// Assemble and return the useful infos
 	stats := &explorerInfos{
-<<<<<<< HEAD
-		rootchainURL: infos.envvars["ROOTCHAIN_URL"],
-		dbdir:        infos.volumes["/var/lib/postgresql/data"],
-		datadir:      infos.volumes["/root/.ethereum"],
-		webHost:      host,
-		webPort:      webPort,
-		ethstats:     infos.envvars["STATS"],
-=======
 		node: &nodeInfos{
+			rootchainURL: infos.envvars["ROOTCHAIN_URL"],
 			datadir:  infos.volumes["/opt/app/.ethereum"],
 			port:     infos.portmap[infos.envvars["ETH_PORT"]+"/tcp"],
 			ethstats: infos.envvars["ETH_NAME"],
@@ -285,7 +193,6 @@
 		dbdir: infos.volumes["/var/lib/postgresql/data"],
 		host:  host,
 		port:  port,
->>>>>>> 25215091
 	}
 	return stats, nil
 }