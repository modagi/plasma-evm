--- conflicted
+++ resolved
@@ -667,8 +667,6 @@
 		Name:  "rootchain.contract",
 		Usage: "Address of the RootChain contract",
 	}
-<<<<<<< HEAD
-=======
 	PlasmaMinGasPriceFlag = BigFlag{
 		Name:  "rootchain.mingasprice",
 		Usage: "Minimum gas price for submitting a block",
@@ -684,7 +682,6 @@
 		Usage: "Pending interval time after submitting a block",
 		Value: pls.DefaultConfig.PendingInterval,
 	}
->>>>>>> 8e1856f4
 
 	EWASMInterpreterFlag = cli.StringFlag{
 		Name:  "vm.ewasm",
