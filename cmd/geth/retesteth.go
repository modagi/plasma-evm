--- conflicted
+++ resolved
@@ -32,6 +32,7 @@
 	"github.com/Onther-Tech/plasma-evm/common/hexutil"
 	"github.com/Onther-Tech/plasma-evm/common/math"
 	"github.com/Onther-Tech/plasma-evm/consensus"
+
 	// "github.com/Onther-Tech/plasma-evm/consensus/ethash"
 	"github.com/Onther-Tech/plasma-evm/consensus/misc"
 	"github.com/Onther-Tech/plasma-evm/core"
@@ -273,7 +274,6 @@
 }
 
 func (api *RetestethAPI) SetChainParams(ctx context.Context, chainParams ChainParams) (bool, error) {
-<<<<<<< HEAD
 	// TODO: support retesteth
 	return false, errors.New("Plasma EVM doesn't support retesteth")
 	// // Clean up
@@ -419,150 +419,6 @@
 	// api.txSenders = make(map[common.Address]struct{})
 	// api.blockInterval = 0
 	// return true, nil
-=======
-	// Clean up
-	if api.blockchain != nil {
-		api.blockchain.Stop()
-	}
-	if api.engine != nil {
-		api.engine.Close()
-	}
-	if api.ethDb != nil {
-		api.ethDb.Close()
-	}
-	ethDb := rawdb.NewMemoryDatabase()
-	accounts := make(core.GenesisAlloc)
-	for address, account := range chainParams.Accounts {
-		balance := big.NewInt(0)
-		if account.Balance != nil {
-			balance.Set((*big.Int)(account.Balance))
-		}
-		var nonce uint64
-		if account.Nonce != nil {
-			nonce = uint64(*account.Nonce)
-		}
-		if account.Precompiled == nil || account.Balance != nil {
-			storage := make(map[common.Hash]common.Hash)
-			for k, v := range account.Storage {
-				storage[common.HexToHash(k)] = common.HexToHash(v)
-			}
-			accounts[address] = core.GenesisAccount{
-				Balance: balance,
-				Code:    account.Code,
-				Nonce:   nonce,
-				Storage: storage,
-			}
-		}
-	}
-	chainId := big.NewInt(1)
-	if chainParams.Params.ChainID != nil {
-		chainId.Set((*big.Int)(chainParams.Params.ChainID))
-	}
-	var (
-		homesteadBlock      *big.Int
-		daoForkBlock        *big.Int
-		eip150Block         *big.Int
-		eip155Block         *big.Int
-		eip158Block         *big.Int
-		byzantiumBlock      *big.Int
-		constantinopleBlock *big.Int
-		petersburgBlock     *big.Int
-		istanbulBlock       *big.Int
-	)
-	if chainParams.Params.HomesteadForkBlock != nil {
-		homesteadBlock = big.NewInt(int64(*chainParams.Params.HomesteadForkBlock))
-	}
-	if chainParams.Params.DaoHardforkBlock != nil {
-		daoForkBlock = big.NewInt(int64(*chainParams.Params.DaoHardforkBlock))
-	}
-	if chainParams.Params.EIP150ForkBlock != nil {
-		eip150Block = big.NewInt(int64(*chainParams.Params.EIP150ForkBlock))
-	}
-	if chainParams.Params.EIP158ForkBlock != nil {
-		eip158Block = big.NewInt(int64(*chainParams.Params.EIP158ForkBlock))
-		eip155Block = eip158Block
-	}
-	if chainParams.Params.ByzantiumForkBlock != nil {
-		byzantiumBlock = big.NewInt(int64(*chainParams.Params.ByzantiumForkBlock))
-	}
-	if chainParams.Params.ConstantinopleForkBlock != nil {
-		constantinopleBlock = big.NewInt(int64(*chainParams.Params.ConstantinopleForkBlock))
-	}
-	if chainParams.Params.ConstantinopleFixForkBlock != nil {
-		petersburgBlock = big.NewInt(int64(*chainParams.Params.ConstantinopleFixForkBlock))
-	}
-	if constantinopleBlock != nil && petersburgBlock == nil {
-		petersburgBlock = big.NewInt(100000000000)
-	}
-	if chainParams.Params.IstanbulBlock != nil {
-		istanbulBlock = big.NewInt(int64(*chainParams.Params.IstanbulBlock))
-	}
-
-	genesis := &core.Genesis{
-		Config: &params.ChainConfig{
-			ChainID:             chainId,
-			HomesteadBlock:      homesteadBlock,
-			DAOForkBlock:        daoForkBlock,
-			DAOForkSupport:      true,
-			EIP150Block:         eip150Block,
-			EIP155Block:         eip155Block,
-			EIP158Block:         eip158Block,
-			ByzantiumBlock:      byzantiumBlock,
-			ConstantinopleBlock: constantinopleBlock,
-			PetersburgBlock:     petersburgBlock,
-			IstanbulBlock:       istanbulBlock,
-		},
-		Nonce:      uint64(chainParams.Genesis.Nonce),
-		Timestamp:  uint64(chainParams.Genesis.Timestamp),
-		ExtraData:  chainParams.Genesis.ExtraData,
-		GasLimit:   uint64(chainParams.Genesis.GasLimit),
-		Difficulty: big.NewInt(0).Set((*big.Int)(chainParams.Genesis.Difficulty)),
-		Mixhash:    common.BigToHash((*big.Int)(chainParams.Genesis.MixHash)),
-		Coinbase:   chainParams.Genesis.Author,
-		ParentHash: chainParams.Genesis.ParentHash,
-		Alloc:      accounts,
-	}
-	chainConfig, genesisHash, err := core.SetupGenesisBlock(ethDb, genesis)
-	if err != nil {
-		return false, err
-	}
-	fmt.Printf("Chain config: %v\n", chainConfig)
-
-	var inner consensus.Engine
-	switch chainParams.SealEngine {
-	case "NoProof", "NoReward":
-		inner = ethash.NewFaker()
-	case "Ethash":
-		inner = ethash.New(ethash.Config{
-			CacheDir:       "ethash",
-			CachesInMem:    2,
-			CachesOnDisk:   3,
-			DatasetsInMem:  1,
-			DatasetsOnDisk: 2,
-		}, nil, false)
-	default:
-		return false, fmt.Errorf("unrecognised seal engine: %s", chainParams.SealEngine)
-	}
-	engine := &NoRewardEngine{inner: inner, rewardsOn: chainParams.SealEngine != "NoReward"}
-
-	blockchain, err := core.NewBlockChain(ethDb, nil, chainConfig, engine, vm.Config{}, nil)
-	if err != nil {
-		return false, err
-	}
-
-	api.chainConfig = chainConfig
-	api.genesisHash = genesisHash
-	api.author = chainParams.Genesis.Author
-	api.extraData = chainParams.Genesis.ExtraData
-	api.ethDb = ethDb
-	api.engine = engine
-	api.blockchain = blockchain
-	api.db = state.NewDatabase(api.ethDb)
-	api.txMap = make(map[common.Address]map[uint64]*types.Transaction)
-	api.txSenders = make(map[common.Address]struct{})
-	api.blockInterval = 0
-	return true, nil
->>>>>>> 15d09038
 }
 
 func (api *RetestethAPI) SendRawTransaction(ctx context.Context, rawTx hexutil.Bytes) (common.Hash, error) {
