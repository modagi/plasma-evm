--- conflicted
+++ resolved
@@ -58,13 +58,8 @@
 	"strings"
 	"time"
 
-<<<<<<< HEAD
 	"github.com/Onther-Tech/plasma-evm/internal/build"
 	"github.com/Onther-Tech/plasma-evm/params"
-=======
-	"github.com/ethereum/go-ethereum/internal/build"
-	"github.com/ethereum/go-ethereum/params"
->>>>>>> f7cdea2b
 )
 
 var (
@@ -783,11 +778,8 @@
 	}
 	// Build the Android archive and Maven resources
 	build.MustRun(goTool("get", "golang.org/x/mobile/cmd/gomobile", "golang.org/x/mobile/cmd/gobind"))
-<<<<<<< HEAD
+	// TODO: setup java package for plasma-evm
 	build.MustRun(gomobileTool("bind", "-ldflags", "-s -w", "--target", "android", "--javapkg", "org.ethereum", "-v", "github.com/Onther-Tech/plasma-evm/mobile"))
-=======
-	build.MustRun(gomobileTool("bind", "-ldflags", "-s -w", "--target", "android", "--javapkg", "org.ethereum", "-v", "github.com/ethereum/go-ethereum/mobile"))
->>>>>>> f7cdea2b
 
 	if *local {
 		// If we're building locally, copy bundle to build dir and skip Maven
