// Copyright 2017 The go-ethereum Authors
// This file is part of the go-ethereum library.
//
// The go-ethereum library is free software: you can redistribute it and/or modify
// it under the terms of the GNU Lesser General Public License as published by
// the Free Software Foundation, either version 3 of the License, or
// (at your option) any later version.
//
// The go-ethereum library is distributed in the hope that it will be useful,
// but WITHOUT ANY WARRANTY; without even the implied warranty of
// MERCHANTABILITY or FITNESS FOR A PARTICULAR PURPOSE. See the
// GNU Lesser General Public License for more details.
//
// You should have received a copy of the GNU Lesser General Public License
// along with the go-ethereum library. If not, see <http://www.gnu.org/licenses/>.

package pls

import (
	"math/big"
	"os"
	"os/user"
	"path/filepath"
	"runtime"
	"time"

	"github.com/Onther-Tech/plasma-evm/accounts"
	"github.com/Onther-Tech/plasma-evm/common"
	"github.com/Onther-Tech/plasma-evm/common/hexutil"
	"github.com/Onther-Tech/plasma-evm/consensus/ethash"
	"github.com/Onther-Tech/plasma-evm/core"
	"github.com/Onther-Tech/plasma-evm/params"
	"github.com/Onther-Tech/plasma-evm/pls/downloader"
	"github.com/Onther-Tech/plasma-evm/pls/gasprice"
)

// DefaultConfig contains default settings for use on the Ethereum main net.
var DefaultConfig = Config{
	SyncMode: downloader.FastSync,
	Ethash: ethash.Config{
		CacheDir:       "ethash",
		CachesInMem:    2,
		CachesOnDisk:   3,
		DatasetsInMem:  1,
		DatasetsOnDisk: 2,
	},
<<<<<<< HEAD
	NetworkId:          16,
	RootChainNetworkID: 1337,
	LightPeers:         100,
	DatabaseCache:      512,
	TrieCleanCache:     256,
	TrieDirtyCache:     256,
	TrieTimeout:        60 * time.Minute,
	MinerGasFloor:      8000000,
	MinerGasCeil:       8000000,
	MinerGasPrice:      big.NewInt(params.GWei),
	MinerRecommit:      3 * time.Second,
=======
	NetworkId:      16,
	LightPeers:     100,
	DatabaseCache:  512,
	TrieCleanCache: 256,
	TrieDirtyCache: 256,
	TrieTimeout:    60 * time.Minute,
	MinerGasFloor:  8000000,
	MinerGasCeil:   8000000,
	MinerGasPrice:  big.NewInt(params.GWei),
	MinerRecommit:  3 * time.Second,
>>>>>>> e8a095d2

	OperatorMinEther: big.NewInt(0.5 * params.Ether),

	TxPool: core.DefaultTxPoolConfig,
	GPO: gasprice.Config{
		Blocks:     20,
		Percentile: 60,
	},
}

func init() {
	home := os.Getenv("HOME")
	if home == "" {
		if user, err := user.Current(); err == nil {
			home = user.HomeDir
		}
	}
	if runtime.GOOS == "windows" {
		DefaultConfig.Ethash.DatasetDir = filepath.Join(home, "AppData", "Ethash")
	} else {
		DefaultConfig.Ethash.DatasetDir = filepath.Join(home, ".ethash")
	}
}

//go:generate gencodec -type Config -field-override configMarshaling -formats toml -out gen_config.go

type Config struct {
	// The genesis block, which is inserted if the database is empty.
	// If nil, the Ethereum main net block is used.
	Genesis *core.Genesis `toml:",omitempty"`

	// Plasma options
<<<<<<< HEAD
	Operator           accounts.Account
	RootChainURL       string
	RootChainContract  common.Address
	RootChainNetworkID uint64
=======
	Operator          accounts.Account
	RootChainURL      string
	RootChainContract common.Address
	OperatorMinEther  *big.Int
>>>>>>> e8a095d2

	// Protocol options
	NetworkId uint64 // Network ID to use for selecting peers to connect to
	SyncMode  downloader.SyncMode
	NoPruning bool

	// Whitelist of required block number -> hash values to accept
	Whitelist map[uint64]common.Hash `toml:"-"`

	// Light client options
	LightServ  int `toml:",omitempty"` // Maximum percentage of time allowed for serving LES requests
	LightPeers int `toml:",omitempty"` // Maximum number of LES client peers

	// Database options
	SkipBcVersionCheck bool `toml:"-"`
	DatabaseHandles    int  `toml:"-"`
	DatabaseCache      int
	TrieCleanCache     int
	TrieDirtyCache     int
	TrieTimeout        time.Duration

	// Mining-related options
	Etherbase      common.Address `toml:",omitempty"`
	MinerNotify    []string       `toml:",omitempty"`
	MinerExtraData []byte         `toml:",omitempty"`
	MinerGasFloor  uint64
	MinerGasCeil   uint64
	MinerGasPrice  *big.Int
	MinerRecommit  time.Duration
	MinerNoverify  bool

	// Ethash options
	Ethash ethash.Config

	// Transaction pool options
	TxPool core.TxPoolConfig

	// Gas Price Oracle options
	GPO gasprice.Config

	// Enables tracking of SHA3 preimages in the VM
	EnablePreimageRecording bool

	// Miscellaneous options
	DocRoot string `toml:"-"`

	// Type of the EWASM interpreter ("" for default)
	EWASMInterpreter string

	// Type of the EVM interpreter ("" for default)
	EVMInterpreter string

	// Constantinople block override (TODO: remove after the fork)
	ConstantinopleOverride *big.Int
}

type configMarshaling struct {
	MinerExtraData hexutil.Bytes
}<|MERGE_RESOLUTION|>--- conflicted
+++ resolved
@@ -44,7 +44,6 @@
 		DatasetsInMem:  1,
 		DatasetsOnDisk: 2,
 	},
-<<<<<<< HEAD
 	NetworkId:          16,
 	RootChainNetworkID: 1337,
 	LightPeers:         100,
@@ -56,18 +55,6 @@
 	MinerGasCeil:       8000000,
 	MinerGasPrice:      big.NewInt(params.GWei),
 	MinerRecommit:      3 * time.Second,
-=======
-	NetworkId:      16,
-	LightPeers:     100,
-	DatabaseCache:  512,
-	TrieCleanCache: 256,
-	TrieDirtyCache: 256,
-	TrieTimeout:    60 * time.Minute,
-	MinerGasFloor:  8000000,
-	MinerGasCeil:   8000000,
-	MinerGasPrice:  big.NewInt(params.GWei),
-	MinerRecommit:  3 * time.Second,
->>>>>>> e8a095d2
 
 	OperatorMinEther: big.NewInt(0.5 * params.Ether),
 
@@ -100,17 +87,11 @@
 	Genesis *core.Genesis `toml:",omitempty"`
 
 	// Plasma options
-<<<<<<< HEAD
 	Operator           accounts.Account
+	OperatorMinEther   *big.Int
 	RootChainURL       string
 	RootChainContract  common.Address
 	RootChainNetworkID uint64
-=======
-	Operator          accounts.Account
-	RootChainURL      string
-	RootChainContract common.Address
-	OperatorMinEther  *big.Int
->>>>>>> e8a095d2
 
 	// Protocol options
 	NetworkId uint64 // Network ID to use for selecting peers to connect to
