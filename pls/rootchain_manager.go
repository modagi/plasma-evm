package pls

import (
	"bytes"
	"context"
	"errors"
	"math/big"
	"strings"
	"sync"
	"time"

	"github.com/Onther-Tech/plasma-evm/accounts"
	"github.com/Onther-Tech/plasma-evm/accounts/abi"
	"github.com/Onther-Tech/plasma-evm/accounts/abi/bind"
	"github.com/Onther-Tech/plasma-evm/common"
	"github.com/Onther-Tech/plasma-evm/contracts/plasma/rootchain"
	"github.com/Onther-Tech/plasma-evm/core"
	"github.com/Onther-Tech/plasma-evm/core/types"
	"github.com/Onther-Tech/plasma-evm/ethclient"
	"github.com/Onther-Tech/plasma-evm/event"
	"github.com/Onther-Tech/plasma-evm/log"
	"github.com/Onther-Tech/plasma-evm/miner"
	"github.com/Onther-Tech/plasma-evm/miner/epoch"
	"github.com/Onther-Tech/plasma-evm/params"
)

const MAX_EPOCH_EVENTS = 0

var (
	baseCallOpt               = &bind.CallOpts{Pending: false, Context: context.Background()}
	requestableContractABI, _ = abi.JSON(strings.NewReader(rootchain.RequestableContractIABI))
	rootchainContractABI, _   = abi.JSON(strings.NewReader(rootchain.RootChainABI))
)

type invalidExit struct {
	forkNumber  *big.Int
	blockNumber *big.Int
	receipt     *types.Receipt
	index       int64
	proof       []common.Hash
}

type invalidExits []*invalidExit

type RootChainManager struct {
	config *Config
	stopFn func()

	txPool     *core.TxPool
	blockchain *core.BlockChain

	backend           *ethclient.Client
	rootchainContract *rootchain.RootChain

	eventMux       *event.TypeMux
	accountManager *accounts.Manager

	miner    *miner.Miner
	minerEnv *epoch.EpochEnvironment
	state    *rootchainState

	// fork => block number => invalidExits
	invalidExits map[uint64]map[uint64]invalidExits

	// channels
	quit             chan struct{}
	epochPreparedCh  chan *rootchain.RootChainEpochPrepared
	blockFinalizedCh chan *rootchain.RootChainBlockFinalized

	lock sync.RWMutex // Protects the variadic fields (e.g. gas price and etherbase)
}

func (rcm *RootChainManager) RootchainContract() *rootchain.RootChain { return rcm.rootchainContract }
func (rcm *RootChainManager) NRELength() (*big.Int, error) {
	return rcm.rootchainContract.NRELength(baseCallOpt)
}

func NewRootChainManager(
	config *Config,
	stopFn func(),
	txPool *core.TxPool,
	blockchain *core.BlockChain,
	backend *ethclient.Client,
	rootchainContract *rootchain.RootChain,
	eventMux *event.TypeMux,
	accountManager *accounts.Manager,
	miner *miner.Miner,
	env *epoch.EpochEnvironment,
) (*RootChainManager, error) {
	rcm := &RootChainManager{
		config:            config,
		stopFn:            stopFn,
		txPool:            txPool,
		blockchain:        blockchain,
		backend:           backend,
		rootchainContract: rootchainContract,
		eventMux:          eventMux,
		accountManager:    accountManager,
		miner:             miner,
		minerEnv:          env,
		invalidExits:      make(map[uint64]map[uint64]invalidExits),
		quit:              make(chan struct{}),
		epochPreparedCh:   make(chan *rootchain.RootChainEpochPrepared, MAX_EPOCH_EVENTS),
		blockFinalizedCh:  make(chan *rootchain.RootChainBlockFinalized),
	}

	rcm.state = newRootchainState(rcm)

	epochLength, err := rcm.NRELength()
	if err != nil {
		return nil, err
	}

	miner.SetNRBepochLength(epochLength)

	return rcm, nil
}

func (rcm *RootChainManager) Start() error {
	if err := rcm.run(); err != nil {
		return err
	}

	go rcm.pingBackend()

	return nil
}

func (rcm *RootChainManager) Stop() error {
	rcm.backend.Close()
	close(rcm.quit)
	return nil
}

func (rcm *RootChainManager) run() error {
	go rcm.runHandlers()
	go rcm.runSubmitter()
	go rcm.runDetector()

	if err := rcm.watchEvents(); err != nil {
		return err
	}

	return nil
}

// watchEvents watchs RootChain contract events
func (rcm *RootChainManager) watchEvents() error {
	filterer, err := rootchain.NewRootChainFilterer(rcm.config.RootChainContract, rcm.backend)
	if err != nil {
		return err
	}

	startBlockNumber := rcm.blockchain.GetRootchainBlockNumber()
	filterOpts := &bind.FilterOpts{
		Start:   startBlockNumber,
		End:     nil,
		Context: context.Background(),
	}

	// iterate to find previous epoch prepared events
	iteratorForEpochPreparedEvent, err := filterer.FilterEpochPrepared(filterOpts)
	if err != nil {
		return err
	}

	log.Info("Iterating epoch prepared event")
	for iteratorForEpochPreparedEvent.Next() {
		e := iteratorForEpochPreparedEvent.Event
		if e != nil {
			rcm.handleEpochPrepared(e)
		}
	}

	// iterate to find previous block finalized events
	iteratorForBlockFinalizedEvent, err := filterer.FilterBlockFinalized(filterOpts)
	if err != nil {
		return err
	}

	log.Info("Iterating block finalized event")
	for iteratorForBlockFinalizedEvent.Next() {
		e := iteratorForBlockFinalizedEvent.Event
		if e != nil {
			rcm.handleBlockFinalzied(e)
		}
	}

	watchOpts := &bind.WatchOpts{
		Context: context.Background(),
		Start:   &startBlockNumber,
	}
	epochPrepareWatchCh := make(chan *rootchain.RootChainEpochPrepared)
	blockFinalizedWatchCh := make(chan *rootchain.RootChainBlockFinalized)

	log.Info("Watching epoch prepared event", "start block number", startBlockNumber)
	epochPrepareSub, err := filterer.WatchEpochPrepared(watchOpts, epochPrepareWatchCh)
	if err != nil {
		return err
	}

	log.Info("Watching block finalized event", "start block number", startBlockNumber)
	blockFinalizedSub, err := filterer.WatchBlockFinalized(watchOpts, blockFinalizedWatchCh)
	if err != nil {
		return err
	}

	go func() {
		for {
			select {
			case e := <-epochPrepareWatchCh:
				if e != nil {
					rcm.epochPreparedCh <- e
				}

			case err := <-epochPrepareSub.Err():
				log.Error("Epoch prepared event subscription error", "err", err)
				rcm.stopFn()
				return

			case e := <-blockFinalizedWatchCh:
				if e != nil {
					rcm.blockFinalizedCh <- e
				}

			case err := <-blockFinalizedSub.Err():
				log.Error("Block finalized event subscription error", "err", err)
				rcm.stopFn()
				return

			case <-rcm.quit:
				return
			}
		}
	}()

	return nil
}

func (rcm *RootChainManager) runSubmitter() {
	plasmaBlockMinedEvents := rcm.eventMux.Subscribe(core.NewMinedBlockEvent{})
	defer plasmaBlockMinedEvents.Unsubscribe()

	blockSubmitEvents := make(chan *rootchain.RootChainBlockSubmitted)
	blockSubmitWatchOpts := &bind.WatchOpts{
		Start:   nil,
		Context: context.Background(),
	}
	blockFilterer, _ := rcm.rootchainContract.WatchBlockSubmitted(blockSubmitWatchOpts, blockSubmitEvents)
	defer blockFilterer.Unsubscribe()

	w, err := rcm.accountManager.Find(rcm.config.Operator)
	if err != nil {
		log.Error("Failed to get operator wallet", "err", err)
		return
	}

	var (
		gasPrice = rcm.state.gasPrice

		funcName string
		txHash   common.Hash
	)
	// adjust coordinates gas prices at reasonable prices.
	adjust := func(sufficient bool) {
		if sufficient {
			gasPrice.Mul(new(big.Int).Div(gasPrice, big.NewInt(4)), big.NewInt(3))
			if gasPrice.Cmp(rcm.config.MinGasPrice) < 0 {
				gasPrice.Set(rcm.config.MinGasPrice)
			}
		} else {
			gasPrice.Mul(new(big.Int).Div(gasPrice, big.NewInt(2)), big.NewInt(3))
			if gasPrice.Cmp(rcm.config.MaxGasPrice) > 0 {
				gasPrice.Set(rcm.config.MaxGasPrice)
			}
		}
	}
	// submit sends transaction that submits ORB or NRB
	submit := func(name string, block *types.Block) common.Hash {
		input, err := rootchainContractABI.Pack(
			name,
			big.NewInt(int64(rcm.state.currentFork)),
			block.Header().Root,
			block.Header().TxHash,
			block.Header().ReceiptHash,
		)
		if err != nil {
			log.Error("Failed to pack "+name, "err", err)
		}
		nonce := rcm.state.getNonce()
		submitTx := types.NewTransaction(nonce, rcm.config.RootChainContract, big.NewInt(int64(rcm.state.costNRB)), params.SubmitBlockGasLimit, gasPrice, input)
		signedTx, err := w.SignTx(rcm.config.Operator, submitTx, rootchainNetworkId)
		if err != nil {
			log.Error("Failed to sign "+funcName, "err", err)
		}
		err = rcm.backend.SendTransaction(context.Background(), signedTx)
		if err != nil {
			log.Error("Failed to send "+funcName, "err", err)
		}
		log.Info("Submit block to rootchain", "hash", signedTx.Hash().String(), "funcName", funcName, "gasprice", gasPrice.Uint64())
		return signedTx.Hash()
	}

	for {
		select {
		case ev := <-plasmaBlockMinedEvents.Chan():
			if ev == nil {
				return
			}
			// if the epoch is completed, stop mining operation and wait next epoch
			if rcm.minerEnv.Completed {
				rcm.miner.Stop()
			}
			rcm.lock.Lock()

<<<<<<< HEAD
			if rcm.minerEnv.IsRequest {
				funcName = "submitORB"
			} else {
				funcName = "submitNRB"
=======
			blockInfo := ev.Data.(core.NewMinedBlockEvent)
			Nonce := rcm.state.getNonce()

			funcName := "submitNRB"
			submitCost := rcm.state.costNRB
			if rcm.minerEnv.IsRequest {
				funcName = "submitORB"
				submitCost = rcm.state.costORB
			}

			input, err := rootchainContractABI.Pack(
				funcName,
				big.NewInt(int64(rcm.state.currentFork)),
				blockInfo.Block.Header().Root,
				blockInfo.Block.Header().TxHash,
				blockInfo.Block.Header().ReceiptHash,
			)

			if err != nil {
				log.Error("Failed to pack "+funcName, "err", err)
			}
			submitTx := types.NewTransaction(Nonce, rcm.config.RootChainContract, big.NewInt(int64(submitCost)), params.SubmitBlockGasLimit, params.SubmitBlockGasPrice, input)

			signedTx, err := w.SignTx(rcm.config.Operator, submitTx, big.NewInt(int64(rcm.config.RootChainNetworkID)))
			if err != nil {
				log.Error("Failed to sign "+funcName, "err", err)
			}

			err = rcm.backend.SendTransaction(context.Background(), signedTx)
			if err != nil {
				log.Error("Failed to send "+funcName, "err", err)
>>>>>>> f9ee8d2d
			}
			blockInfo := ev.Data.(core.NewMinedBlockEvent)
			block := blockInfo.Block
			txHash = submit(funcName, block)

			pendingInterval := time.NewTicker(time.Duration(rcm.config.PendingInterval) * time.Second)
			for {
				select {
				case _, ok := <-pendingInterval.C:
					if ok {
						currentFork := big.NewInt(int64(rcm.state.currentFork))
						lastBlock, err := rcm.lastBlock(currentFork)
						if err != nil {
							log.Error("Failed to get last block", "err", err)
							break
						}
						if block.Number().Cmp(lastBlock) < 0 {
							pendingInterval.Stop()
							break
						}
						adjust(false)
						txHash = submit(funcName, block)
					}
				case <-blockSubmitEvents:
					pendingInterval.Stop()
					rcm.state.incNonce()
					rcm.lock.Unlock()

					receipt, err := rcm.backend.TransactionReceipt(context.Background(), txHash)
					log.Debug("signed tx receipt", "receipt", receipt, "hash", txHash.String())

					if err != nil {
						log.Error("Failed to send "+funcName, "err", err)
						break
					} else if receipt.Status == 0 {
						log.Error(funcName+" is reverted", "hash", txHash.Hex())
					} else {
						log.Info("Block is submitted", "func", funcName, "number", blockInfo.Block.NumberU64(), "hash", txHash.String(), "gasprice", gasPrice)
					}
					adjust(true)
					break
				}
			}
		case <-rcm.quit:
			return
		}
	}
}

func (rcm *RootChainManager) runHandlers() {
	for {
		select {
		case e := <-rcm.epochPreparedCh:
			if err := rcm.handleEpochPrepared(e); err != nil {
				log.Error("Failed to handle epoch prepared", "err", err)
			} else {
				rcm.blockchain.SetRootchainBlockNumber(e.Raw.BlockNumber)
			}
		case e := <-rcm.blockFinalizedCh:
			if err := rcm.handleBlockFinalzied(e); err != nil {
				log.Error("Failed to handle block finazlied", "err", err)
			} else {
				rcm.blockchain.SetRootchainBlockNumber(e.Raw.BlockNumber)
			}
		case <-rcm.quit:
			return
		}
	}
}

// handleEpochPrepared handles EpochPrepared event from RootChain contract after
// plasma chain is *SYNCED*.
func (rcm *RootChainManager) handleEpochPrepared(ev *rootchain.RootChainEpochPrepared) error {
	rcm.lock.Lock()
	defer rcm.lock.Unlock()

	e := *ev

	if e.EpochIsEmpty {
		log.Info("epoch is empty, jump to next epoch")
		return nil
	}

	length := new(big.Int).Add(new(big.Int).Sub(e.EndBlockNumber, e.StartBlockNumber), big.NewInt(1))

	// start miner
	log.Info("RootChain epoch prepared", "epochNumber", e.EpochNumber, "epochLength", length, "isRequest", e.IsRequest, "userActivated", e.UserActivated, "isEmpty", e.EpochIsEmpty, "ForkNumber", e.ForkNumber, "isRebase", e.Rebase)
	go rcm.miner.Start(params.Operator, &e, false)

	// prepare request tx for ORBs
	if e.IsRequest && !e.EpochIsEmpty {
		events := rcm.eventMux.Subscribe(core.NewMinedBlockEvent{})
		defer events.Unsubscribe()

		numORBs := new(big.Int).Sub(e.EndBlockNumber, e.StartBlockNumber)
		numORBs = new(big.Int).Add(numORBs, big.NewInt(1))

		bodies := make([]types.Transactions, 0, numORBs.Uint64()) // [][]types.Transaction

		currentFork := big.NewInt(int64(rcm.state.currentFork))
		epoch, err := rcm.getEpoch(currentFork, e.EpochNumber)
		if err != nil {
			return err
		}
		log.Debug("rcm.getEpoch", "epoch", epoch)

		// TODO: URE, ORE' should handle requestBlockId in a different way.
		requestBlockId := big.NewInt(int64(epoch.FirstRequestBlockId))

		log.Debug("Num Orbs", "epochNumber", e.EpochNumber, "numORBs", numORBs, "requestBlockId", requestBlockId, "e.EndBlockNumber", e.EndBlockNumber, "e.StartBlockNumber", e.StartBlockNumber)
		for blockNumber := e.StartBlockNumber; blockNumber.Cmp(e.EndBlockNumber) <= 0; {
			begin := time.Now()

			orb, err := rcm.rootchainContract.ORBs(baseCallOpt, requestBlockId)
			if err != nil {
				return err
			}

			numRequests := orb.RequestEnd - orb.RequestStart + 1
			log.Debug("Fetching ORB", "requestBlockId", requestBlockId, "numRequests", numRequests)

			body := make(types.Transactions, 0, numRequests)

			for requestId := orb.RequestStart; requestId <= orb.RequestEnd; {
				request, err := rcm.rootchainContract.EROs(baseCallOpt, big.NewInt(int64(requestId)))
				if err != nil {
					return err
				}

				log.Debug("Request fetched", "requestId", requestId, "hash", common.Bytes2Hex(request.Hash[:]), "request", request)

				var to common.Address
				var input []byte

				if request.IsTransfer {
					to = request.Requestor
				} else {
					to, _ = rcm.rootchainContract.RequestableContracts(baseCallOpt, request.To)
					input, err = requestableContractABI.Pack("applyRequestInChildChain",
						request.IsExit,
						big.NewInt(int64(requestId)),
						request.Requestor,
						request.TrieKey,
						request.TrieValue,
					)
					if err != nil {
						log.Error("Failed to pack applyRequestInChildChain", "err", err)
					}

					log.Debug("Request tx.data", "payload", input)
				}

				requestTx := types.NewTransaction(0, to, request.Value, params.RequestTxGasLimit, params.RequestTxGasPrice, input)

				log.Debug("Request Transaction", "tx", requestTx)

				eroBytes, err := rcm.rootchainContract.GetEROBytes(baseCallOpt, big.NewInt(int64(requestId)))
				if err != nil {
					log.Error("Failed to get ERO bytes", "err", err)
				}

				// TODO: check only in test
				if !bytes.Equal(eroBytes, requestTx.GetRlp()) {
					log.Error("ERO TX and request tx are different", "requestId", requestId, "eroBytes", common.Bytes2Hex(eroBytes), "requestTx.GetRlp()", common.Bytes2Hex(requestTx.GetRlp()))
				}

				body = append(body, requestTx)
				requestId += 1
			}

			log.Info("Request txs fetched", "blockNumber", blockNumber, "requestBlockId", requestBlockId, "numRequests", len(body), "elapsed", time.Since(begin))

			bodies = append(bodies, body)

			blockNumber = new(big.Int).Add(blockNumber, big.NewInt(1))
			requestBlockId = new(big.Int).Add(requestBlockId, big.NewInt(1))
		}

		var numMinedORBs uint64 = 0

		for numMinedORBs < numORBs.Uint64() {
			if err := rcm.txPool.EnqueueReqeustTxs(bodies[numMinedORBs]); err != nil {
				return err
			}

			log.Info("Waiting new request block mined event...")

			e := <-events.Chan()
			block := e.Data.(core.NewMinedBlockEvent).Block

			log.Info("New request block is mined", "block", block)

			if !block.IsRequest() {
				return errors.New("Invalid request block type.")
			}

			receipts := rcm.blockchain.GetReceiptsByHash(block.Hash())

			for _, receipt := range receipts {
				if receipt.Status == 0 {
					log.Error("Request transaction is reverted", "blockNumber", block.Number(), "hash", receipt.TxHash)
				}
			}

			numMinedORBs += 1
		}
	}

	return nil
}

func (rcm *RootChainManager) handleBlockFinalzied(ev *rootchain.RootChainBlockFinalized) error {
	rcm.lock.Lock()
	defer rcm.lock.Unlock()

	e := *ev

	log.Info("RootChain block finalized", "forkNumber", e.ForkNumber, "blockNubmer", e.BlockNumber)

	callerOpts := &bind.CallOpts{
		Pending: true,
		Context: context.Background(),
	}

	w, err := rcm.accountManager.Find(rcm.config.Operator)
	if err != nil {
		log.Error("Failed to get operator wallet", "err", err)
	}

	block, err := rcm.rootchainContract.GetBlock(callerOpts, e.ForkNumber, e.BlockNumber)
	if err != nil {
		return err
	}

	if block.IsRequest {
		invalidExits := rcm.invalidExits[e.ForkNumber.Uint64()][e.BlockNumber.Uint64()]
		for i := 0; i < len(invalidExits); i++ {

			var proofs []byte
			for j := 0; j < len(invalidExits[i].proof); j++ {
				proof := invalidExits[i].proof[j].Bytes()
				proofs = append(proofs, proof...)
			}
			// TODO: ChallengeExit receipt check
			input, err := rootchainContractABI.Pack("challengeExit", e.ForkNumber, e.BlockNumber, big.NewInt(invalidExits[i].index), invalidExits[i].receipt.GetRlp(), proofs)
			if err != nil {
				log.Error("Failed to pack challengeExit", "error", err)
			}

			Nonce := rcm.state.getNonce()
			challengeTx := types.NewTransaction(Nonce, rcm.config.RootChainContract, big.NewInt(0), params.SubmitBlockGasLimit, params.SubmitBlockGasPrice, input)

			signedTx, err := w.SignTx(rcm.config.Operator, challengeTx, big.NewInt(int64(rcm.config.RootChainNetworkID)))
			if err != nil {
				log.Error("Failed to sign challengeTx", "err", err)
			}

			err = rcm.backend.SendTransaction(context.Background(), signedTx)
			if err != nil {
				log.Error("Failed to send challengeTx", "err", err)
			} else {
				log.Info("challengeExit is submitted", "exit request number", invalidExits[i].index, "hash", signedTx.Hash().Hex())
			}
		}
	}

	return nil
}

func (rcm *RootChainManager) runDetector() {
	events := rcm.eventMux.Subscribe(core.NewMinedBlockEvent{})
	defer events.Unsubscribe()

	caller, err := rootchain.NewRootChainCaller(rcm.config.RootChainContract, rcm.backend)
	if err != nil {
		log.Warn("failed to make new root chain caller", "error", err)
		return
	}

	// TODO: check callOpts first if caller doesn't work.
	callerOpts := &bind.CallOpts{
		Pending: false,
		Context: context.Background(),
	}

	for {
		select {
		case ev := <-events.Chan():
			rcm.lock.Lock()
			if rcm.minerEnv.IsRequest {
				var invalidExitsList invalidExits

				forkNumber, err := caller.CurrentFork(callerOpts)
				if err != nil {
					log.Warn("failed to get current fork number", "error", err)
				}

				if rcm.invalidExits[forkNumber.Uint64()] == nil {
					rcm.invalidExits[forkNumber.Uint64()] = make(map[uint64]invalidExits)
				}

				blockInfo := ev.Data.(core.NewMinedBlockEvent)
				blockNumber := blockInfo.Block.Number()
				receipts := rcm.blockchain.GetReceiptsByHash(blockInfo.Block.Hash())

				// TODO: should check if the request[i] is enter or exit request. Undo request will make posterior enter request.
				for i := 0; i < len(receipts); i++ {
					if receipts[i].Status == types.ReceiptStatusFailed {
						invalidExit := &invalidExit{
							forkNumber:  forkNumber,
							blockNumber: blockNumber,
							receipt:     receipts[i],
							index:       int64(i),
							proof:       types.GetMerkleProof(receipts, i),
						}
						invalidExitsList = append(invalidExitsList, invalidExit)

						log.Info("Invalid Exit Detected", "invalidExit", invalidExit, "forkNumber", forkNumber, "blockNumber", blockNumber)
					}
				}
				rcm.invalidExits[forkNumber.Uint64()][blockNumber.Uint64()] = invalidExitsList
			}
			rcm.lock.Unlock()

		case <-rcm.quit:
			return
		}
	}
}

func (rcm *RootChainManager) getEpoch(forkNumber, epochNumber *big.Int) (*PlasmaEpoch, error) {
	b, err := rcm.rootchainContract.GetEpoch(baseCallOpt, forkNumber, epochNumber)

	if err != nil {
		return nil, err
	}

	return newPlasmaEpoch(b), nil
}
func (rcm *RootChainManager) getBlock(forkNumber, blockNumber *big.Int) (*PlasmaBlock, error) {
	b, err := rcm.rootchainContract.GetBlock(baseCallOpt, forkNumber, blockNumber)

	if err != nil {
		return nil, err
	}

	return newPlasmaBlock(b), nil
}
func (rcm *RootChainManager) lastBlock(forkNumber *big.Int) (*big.Int, error) {
	num, err := rcm.rootchainContract.LastBlock(baseCallOpt, forkNumber)
	if err != nil {
		return nil, err
	}
	return num, nil
}

// pingBackend checks rootchain backend is alive.
func (rcm *RootChainManager) pingBackend() {
	ticker := time.NewTicker(3 * time.Second)

	for {
		select {
		case <-ticker.C:
			if _, err := rcm.backend.SyncProgress(context.Background()); err != nil {
				log.Error("Rootchain provider doesn't respond", "err", err)
				ticker.Stop()
				rcm.stopFn()
				return
			}
		case <-rcm.quit:
			ticker.Stop()
			return
		}
	}
}<|MERGE_RESOLUTION|>--- conflicted
+++ resolved
@@ -313,44 +313,10 @@
 			}
 			rcm.lock.Lock()
 
-<<<<<<< HEAD
 			if rcm.minerEnv.IsRequest {
 				funcName = "submitORB"
 			} else {
 				funcName = "submitNRB"
-=======
-			blockInfo := ev.Data.(core.NewMinedBlockEvent)
-			Nonce := rcm.state.getNonce()
-
-			funcName := "submitNRB"
-			submitCost := rcm.state.costNRB
-			if rcm.minerEnv.IsRequest {
-				funcName = "submitORB"
-				submitCost = rcm.state.costORB
-			}
-
-			input, err := rootchainContractABI.Pack(
-				funcName,
-				big.NewInt(int64(rcm.state.currentFork)),
-				blockInfo.Block.Header().Root,
-				blockInfo.Block.Header().TxHash,
-				blockInfo.Block.Header().ReceiptHash,
-			)
-
-			if err != nil {
-				log.Error("Failed to pack "+funcName, "err", err)
-			}
-			submitTx := types.NewTransaction(Nonce, rcm.config.RootChainContract, big.NewInt(int64(submitCost)), params.SubmitBlockGasLimit, params.SubmitBlockGasPrice, input)
-
-			signedTx, err := w.SignTx(rcm.config.Operator, submitTx, big.NewInt(int64(rcm.config.RootChainNetworkID)))
-			if err != nil {
-				log.Error("Failed to sign "+funcName, "err", err)
-			}
-
-			err = rcm.backend.SendTransaction(context.Background(), signedTx)
-			if err != nil {
-				log.Error("Failed to send "+funcName, "err", err)
->>>>>>> f9ee8d2d
 			}
 			blockInfo := ev.Data.(core.NewMinedBlockEvent)
 			block := blockInfo.Block
