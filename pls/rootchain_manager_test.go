package pls

import (
	"context"
	"crypto/ecdsa"
	"fmt"
	// "io/ioutil"
	"math/big"
	// "math/rand"
	// "os"
	// "sync"
	"testing"
	"time"

	"github.com/Onther-Tech/plasma-evm/accounts"
	"github.com/Onther-Tech/plasma-evm/accounts/abi/bind"
	"github.com/Onther-Tech/plasma-evm/common"
	"github.com/Onther-Tech/plasma-evm/consensus"
	"github.com/Onther-Tech/plasma-evm/consensus/ethash"
	"github.com/Onther-Tech/plasma-evm/contracts/plasma/contract"
	"github.com/Onther-Tech/plasma-evm/core"

	// "github.com/Onther-Tech/plasma-evm/core/state"
	"github.com/Onther-Tech/plasma-evm/core/types"
	"github.com/Onther-Tech/plasma-evm/core/vm"
	"github.com/Onther-Tech/plasma-evm/crypto"
	"github.com/Onther-Tech/plasma-evm/ethclient"
	"github.com/Onther-Tech/plasma-evm/ethdb"
	"github.com/Onther-Tech/plasma-evm/event"
	"github.com/Onther-Tech/plasma-evm/miner"
	"github.com/Onther-Tech/plasma-evm/node"
	"github.com/Onther-Tech/plasma-evm/p2p"
	"github.com/Onther-Tech/plasma-evm/params"
)

var (
	operator       = params.Operator
	operatorKey, _ = crypto.HexToECDSA("b71c71a67e1177ad4e901695e1b4b9ee17ae16c6668d313eac2f96dbcda3f291")
	opt0           = bind.NewKeyedTransactor(operatorKey)

	baseCallOpt = &bind.CallOpts{Pending: false, Context: context.Background()}

	addr1 = common.HexToAddress("0x5df7107c960320b90a3d7ed9a83203d1f98a811d")
	addr2 = common.HexToAddress("0x3cd9f729c8d882b851f8c70fb36d22b391a288cd")
	addr3 = common.HexToAddress("0x57ab89f4eabdffce316809d790d5c93a49908510")
	addr4 = common.HexToAddress("0x6c278df36922fea54cf6f65f725267e271f60dd9")

	key1, _ = crypto.HexToECDSA("78ae75d1cd5960d87e76a69760cb451a58928eee7890780c352186d23094a115")
	key2, _ = crypto.HexToECDSA("bfaa65473b85b3c33b2f5ddb511f0f4ef8459213ada2920765aaac25b4fe38c5")
	key3, _ = crypto.HexToECDSA("067394195895a82e685b000e592f771f7899d77e87cc8c79110e53a2f0b0b8fc")
	key4, _ = crypto.HexToECDSA("ae03e057a5b117295db86079ba4c8505df6074cdc54eec62f2050e677e5d4e66")

	opt1 = bind.NewKeyedTransactor(key1)
	opt2 = bind.NewKeyedTransactor(key2)
	opt3 = bind.NewKeyedTransactor(key3)
	opt4 = bind.NewKeyedTransactor(key4)

	empty32Bytes = common.Hash{}

	// blockchain
	canonicalSeed = 1
	engine        = ethash.NewFaker()

	// node
	testNodeKey, _ = crypto.GenerateKey()
	testNodeConfig = &node.Config{
		Name: "test node",
		P2P:  p2p.Config{PrivateKey: testNodeKey},
	}

	// pls
	testPlsConfig     = DefaultConfig
	testClientBackend *ethclient.Client

	testTxPoolConfig   = core.DefaultTxPoolConfig
	testContractParams rootchainParameters

	// rootchain contract
	NRBEpochLength = big.NewInt(2)

	// transaction
	defaultGasPrice        = big.NewInt(1000000000) // 1e9
	defaultValue           = big.NewInt(0)
	defaultGasLimit uint64 = 2000000

	err error
)

func init() {
	testTxPoolConfig.Journal = ""
	testPlsConfig.TxPool = testTxPoolConfig
	testPlsConfig.Operator = accounts.Account{Address: params.Operator}

	testPlsConfig.RootChainURL = "ws://localhost:8546"

	testClientBackend, err = ethclient.Dial(testPlsConfig.RootChainURL)
	if err != nil {
		fmt.Println("Failed to connect rootchian provider", err)
	}
}

func TestScenario1(t *testing.T) {
	rcm, _, err := makeManager()
	if err != nil {
		t.Fatalf("Failed to make rootchian manager: %v", err)
	}

	opt := makeTxOpt(key1, 0, nil, ether(1))

	_, err = rcm.RootchainContract().StartEnter(opt, addr1, empty32Bytes, empty32Bytes)

	if err != nil {
		t.Fatalf("Failed to make a enter request: %v", err)
	}
}

func deployRootChain(genesis *types.Block) (address common.Address, rootchainContract *contract.RootChain, err error) {
	opt := bind.NewKeyedTransactor(operatorKey)
	development := false

	address, _, rootchainContract, err = contract.DeployRootChain(
		opt,
		testClientBackend,
		development,
		NRBEpochLength,
		genesis.Header().Root,
		genesis.Header().TxHash,
		genesis.Header().IntermediateStateHash,
	)

	testPlsConfig.RootChainContract = address

	return address, rootchainContract, err
}

func newCanonical(n int, full bool) (ethdb.Database, *core.BlockChain, error) {
	// gspec = core.DefaultGenesisBlock()
	gspec := core.DefaultGenesisBlock()
	// Initialize a fresh chain with only a genesis block
	db := ethdb.NewMemDatabase()
	genesis := gspec.MustCommit(db)

	blockchain, _ := core.NewBlockChain(db, nil, gspec.Config, engine, vm.Config{})
	// Create and inject the requested chain
	if n == 0 {
		return db, blockchain, nil
	}
	if full {
		// Full block-chain requested
		blocks := makeBlockChain(genesis, n, engine, db, canonicalSeed)
		_, err := blockchain.InsertChain(blocks)
		return db, blockchain, err
	}
	// Header-only chain requested
	headers := makeHeaderChain(genesis.Header(), n, engine, db, canonicalSeed)
	_, err := blockchain.InsertHeaderChain(headers, 1)
	return db, blockchain, err
}

func makeHeaderChain(parent *types.Header, n int, engine consensus.Engine, db ethdb.Database, seed int) []*types.Header {
	blocks := makeBlockChain(types.NewBlockWithHeader(parent), n, engine, db, seed)
	headers := make([]*types.Header, len(blocks))
	for i, block := range blocks {
		headers[i] = block.Header()
	}
	return headers
}

func makeBlockChain(parent *types.Block, n int, engine consensus.Engine, db ethdb.Database, seed int) []*types.Block {
	blocks, _ := core.GenerateChain(params.TestChainConfig, parent, engine, db, n, func(i int, b *core.BlockGen) {
		b.SetCoinbase(common.Address{0: byte(seed), 19: byte(i)})
	})
	return blocks
}

func newTxPool(blockchain *core.BlockChain) *core.TxPool {
	pool := core.NewTxPool(testTxPoolConfig, params.TestChainConfig, blockchain)

	return pool
}

type testPlsBackend struct {
	acm        *accounts.Manager
	blockchain *core.BlockChain
	txPool     *core.TxPool
	db         ethdb.Database
}

func (b *testPlsBackend) AccountManager() *accounts.Manager { return b.acm }
func (b *testPlsBackend) BlockChain() *core.BlockChain      { return b.blockchain }
func (b *testPlsBackend) TxPool() *core.TxPool              { return b.txPool }
func (b *testPlsBackend) ChainDb() ethdb.Database           { return b.db }

<<<<<<< HEAD
func makeManager() (*pls.RootChainManager, func(), error) {
=======
func makeManager() (*RootChainManager, error) {
>>>>>>> 53cf6c66
	db, blockchain, _ := newCanonical(0, true)
	contractAddress, rootchainContract, err := deployRootChain(blockchain.Genesis())
	if err != nil {
		return nil, func() {}, err
	}
	timer := time.NewTimer(1 * time.Second)
	<-timer.C
	fmt.Println("Contract deployed at", contractAddress.Hex())

	testPlsConfig.RootChainContract = contractAddress

	testContractParams.setCostERO(rootchainContract)
	testContractParams.setCostERU(rootchainContract)
	testContractParams.setCostURBPrepare(rootchainContract)
	testContractParams.setCostURB(rootchainContract)
	testContractParams.setCostORB(rootchainContract)
	testContractParams.setCostNRB(rootchainContract)
	testContractParams.setMaxRequests(rootchainContract)
	testContractParams.setRequestGas(rootchainContract)
	testContractParams.setCurrentEpoch(rootchainContract)
	testContractParams.setCurrentFork(rootchainContract)

	txPool := newTxPool(blockchain)
	minerBackend := &testPlsBackend{
		acm:        nil,
		blockchain: blockchain,
		txPool:     txPool,
		db:         db,
	}

	mux := new(event.TypeMux)
	miner := miner.New(minerBackend, params.TestChainConfig, mux, engine, testPlsConfig.MinerRecommit, testPlsConfig.MinerGasFloor, testPlsConfig.MinerGasCeil)

	var rcm *RootChainManager

	stopFn := func() {
		blockchain.Stop()
		txPool.Stop()
		miner.Stop()
		mux.Stop()
		rcm.Stop()
	}

	rcm = NewRootChainManager(
		&testPlsConfig,
		stopFn,
		txPool,
		blockchain,
		testClientBackend,
		rootchainContract,
		mux,
		nil,
		miner,
	)

	go miner.Start(operator)
	rcm.Start()
	return rcm, stopFn, nil
}

func makeTxOpt(key *ecdsa.PrivateKey, gasLimit uint64, gasPrice, value *big.Int) *bind.TransactOpts {
	opt := bind.NewKeyedTransactor(key)
	opt.GasLimit = defaultGasLimit
	opt.GasPrice = defaultGasPrice
	opt.Value = defaultValue

	if gasLimit != 0 {
		opt.GasLimit = gasLimit
	}

	if gasPrice != nil {
		opt.GasPrice = gasPrice
	}

	if value != nil {
		opt.Value = value
	}

	return opt
}

type rootchainParameters struct {
	costERO        *big.Int
	costERU        *big.Int
	costURBPrepare *big.Int
	costURB        *big.Int
	costORB        *big.Int
	costNRB        *big.Int
	maxRequests    *big.Int
	requestGas     *big.Int
	currentEpoch   *big.Int
	currentFork    *big.Int
}

func (rp *rootchainParameters) setCostERO(rootchainContract *contract.RootChain) *big.Int {
	rp.costERO, _ = rootchainContract.COSTERO(baseCallOpt)
	return rp.costERO
}
func (rp *rootchainParameters) setCostERU(rootchainContract *contract.RootChain) *big.Int {
	rp.costERU, _ = rootchainContract.COSTERU(baseCallOpt)
	return rp.costERU
}
func (rp *rootchainParameters) setCostURBPrepare(rootchainContract *contract.RootChain) *big.Int {
	rp.costURBPrepare, _ = rootchainContract.COSTURBPREPARE(baseCallOpt)
	return rp.costURBPrepare
}
func (rp *rootchainParameters) setCostURB(rootchainContract *contract.RootChain) *big.Int {
	rp.costURB, _ = rootchainContract.COSTURB(baseCallOpt)
	return rp.costURB
}
func (rp *rootchainParameters) setCostORB(rootchainContract *contract.RootChain) *big.Int {
	rp.costORB, _ = rootchainContract.COSTORB(baseCallOpt)
	return rp.costORB
}
func (rp *rootchainParameters) setCostNRB(rootchainContract *contract.RootChain) *big.Int {
	rp.costNRB, _ = rootchainContract.COSTNRB(baseCallOpt)
	return rp.costNRB
}
func (rp *rootchainParameters) setMaxRequests(rootchainContract *contract.RootChain) *big.Int {
	rp.maxRequests, _ = rootchainContract.MAXREQUESTS(baseCallOpt)
	return rp.maxRequests
}
func (rp *rootchainParameters) setRequestGas(rootchainContract *contract.RootChain) *big.Int {
	rp.requestGas, _ = rootchainContract.REQUESTGAS(baseCallOpt)
	return rp.requestGas
}
func (rp *rootchainParameters) setCurrentEpoch(rootchainContract *contract.RootChain) *big.Int {
	rp.currentEpoch, _ = rootchainContract.CurrentEpoch(baseCallOpt)
	return rp.currentEpoch
}
func (rp *rootchainParameters) setCurrentFork(rootchainContract *contract.RootChain) *big.Int {
	rp.currentFork, _ = rootchainContract.CurrentFork(baseCallOpt)
	return rp.currentFork
}

func ether(v float64) *big.Int {
	f := new(big.Float).Mul(big.NewFloat(v), big.NewFloat(1e18))
	out, _ := f.Int(nil)
	return out
}<|MERGE_RESOLUTION|>--- conflicted
+++ resolved
@@ -4,11 +4,7 @@
 	"context"
 	"crypto/ecdsa"
 	"fmt"
-	// "io/ioutil"
 	"math/big"
-	// "math/rand"
-	// "os"
-	// "sync"
 	"testing"
 	"time"
 
@@ -20,7 +16,6 @@
 	"github.com/Onther-Tech/plasma-evm/contracts/plasma/contract"
 	"github.com/Onther-Tech/plasma-evm/core"
 
-	// "github.com/Onther-Tech/plasma-evm/core/state"
 	"github.com/Onther-Tech/plasma-evm/core/types"
 	"github.com/Onther-Tech/plasma-evm/core/vm"
 	"github.com/Onther-Tech/plasma-evm/crypto"
@@ -79,7 +74,7 @@
 	NRBEpochLength = big.NewInt(2)
 
 	// transaction
-	defaultGasPrice        = big.NewInt(1000000000) // 1e9
+	defaultGasPrice        = big.NewInt(1e9) // 1 Gwei
 	defaultValue           = big.NewInt(0)
 	defaultGasLimit uint64 = 2000000
 
@@ -191,11 +186,7 @@
 func (b *testPlsBackend) TxPool() *core.TxPool              { return b.txPool }
 func (b *testPlsBackend) ChainDb() ethdb.Database           { return b.db }
 
-<<<<<<< HEAD
-func makeManager() (*pls.RootChainManager, func(), error) {
-=======
-func makeManager() (*RootChainManager, error) {
->>>>>>> 53cf6c66
+func makeManager() (*RootChainManager, func(), error) {
 	db, blockchain, _ := newCanonical(0, true)
 	contractAddress, rootchainContract, err := deployRootChain(blockchain.Genesis())
 	if err != nil {
