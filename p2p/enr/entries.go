// Copyright 2017 The go-ethereum Authors
// This file is part of the go-ethereum library.
//
// The go-ethereum library is free software: you can redistribute it and/or modify
// it under the terms of the GNU Lesser General Public License as published by
// the Free Software Foundation, either version 3 of the License, or
// (at your option) any later version.
//
// The go-ethereum library is distributed in the hope that it will be useful,
// but WITHOUT ANY WARRANTY; without even the implied warranty of
// MERCHANTABILITY or FITNESS FOR A PARTICULAR PURPOSE. See the
// GNU Lesser General Public License for more details.
//
// You should have received a copy of the GNU Lesser General Public License
// along with the go-ethereum library. If not, see <http://www.gnu.org/licenses/>.

package enr

import (
	"fmt"
	"io"
	"net"

<<<<<<< HEAD
	"github.com/Onther-Tech/plasma-evm/crypto"
	"github.com/Onther-Tech/plasma-evm/rlp"
=======
	"github.com/ethereum/go-ethereum/rlp"
>>>>>>> 24d727b6
)

// Entry is implemented by known node record entry types.
//
// To define a new entry that is to be included in a node record,
// create a Go type that satisfies this interface. The type should
// also implement rlp.Decoder if additional checks are needed on the value.
type Entry interface {
	ENRKey() string
}

type generic struct {
	key   string
	value interface{}
}

func (g generic) ENRKey() string { return g.key }

func (g generic) EncodeRLP(w io.Writer) error {
	return rlp.Encode(w, g.value)
}

func (g *generic) DecodeRLP(s *rlp.Stream) error {
	return s.Decode(g.value)
}

// WithEntry wraps any value with a key name. It can be used to set and load arbitrary values
// in a record. The value v must be supported by rlp. To use WithEntry with Load, the value
// must be a pointer.
func WithEntry(k string, v interface{}) Entry {
	return &generic{key: k, value: v}
}

// TCP is the "tcp" key, which holds the TCP port of the node.
type TCP uint16

func (v TCP) ENRKey() string { return "tcp" }

// UDP is the "udp" key, which holds the UDP port of the node.
type UDP uint16

func (v UDP) ENRKey() string { return "udp" }

// ID is the "id" key, which holds the name of the identity scheme.
type ID string

const IDv4 = ID("v4") // the default identity scheme

func (v ID) ENRKey() string { return "id" }

// IP is the "ip" key, which holds the IP address of the node.
type IP net.IP

func (v IP) ENRKey() string { return "ip" }

// EncodeRLP implements rlp.Encoder.
func (v IP) EncodeRLP(w io.Writer) error {
	if ip4 := net.IP(v).To4(); ip4 != nil {
		return rlp.Encode(w, ip4)
	}
	return rlp.Encode(w, net.IP(v))
}

// DecodeRLP implements rlp.Decoder.
func (v *IP) DecodeRLP(s *rlp.Stream) error {
	if err := s.Decode((*net.IP)(v)); err != nil {
		return err
	}
	if len(*v) != 4 && len(*v) != 16 {
		return fmt.Errorf("invalid IP address, want 4 or 16 bytes: %v", *v)
	}
	return nil
}

// KeyError is an error related to a key.
type KeyError struct {
	Key string
	Err error
}

// Error implements error.
func (err *KeyError) Error() string {
	if err.Err == errNotFound {
		return fmt.Sprintf("missing ENR key %q", err.Key)
	}
	return fmt.Sprintf("ENR key %q: %v", err.Key, err.Err)
}

// IsNotFound reports whether the given error means that a key/value pair is
// missing from a record.
func IsNotFound(err error) bool {
	kerr, ok := err.(*KeyError)
	return ok && kerr.Err == errNotFound
}<|MERGE_RESOLUTION|>--- conflicted
+++ resolved
@@ -21,12 +21,7 @@
 	"io"
 	"net"
 
-<<<<<<< HEAD
-	"github.com/Onther-Tech/plasma-evm/crypto"
 	"github.com/Onther-Tech/plasma-evm/rlp"
-=======
-	"github.com/ethereum/go-ethereum/rlp"
->>>>>>> 24d727b6
 )
 
 // Entry is implemented by known node record entry types.
