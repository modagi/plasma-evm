--- conflicted
+++ resolved
@@ -96,10 +96,6 @@
 	if err != nil {
 		return nil, err
 	}
-<<<<<<< HEAD
-=======
-
->>>>>>> f7cdea2b
 	// generate the config
 	conf := &execNodeConfig{
 		Stack: node.DefaultConfig,
@@ -110,11 +106,8 @@
 	} else {
 		conf.Stack.DataDir = filepath.Join(dir, "data")
 	}
-<<<<<<< HEAD
-=======
 
 	// these parameters are crucial for execadapter node to run correctly
->>>>>>> f7cdea2b
 	conf.Stack.WSHost = "127.0.0.1"
 	conf.Stack.WSPort = 0
 	conf.Stack.WSOrigins = []string{"*"}
