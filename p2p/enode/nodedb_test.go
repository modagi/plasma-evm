// Copyright 2015 The go-ethereum Authors
// This file is part of the go-ethereum library.
//
// The go-ethereum library is free software: you can redistribute it and/or modify
// it under the terms of the GNU Lesser General Public License as published by
// the Free Software Foundation, either version 3 of the License, or
// (at your option) any later version.
//
// The go-ethereum library is distributed in the hope that it will be useful,
// but WITHOUT ANY WARRANTY; without even the implied warranty of
// MERCHANTABILITY or FITNESS FOR A PARTICULAR PURPOSE. See the
// GNU Lesser General Public License for more details.
//
// You should have received a copy of the GNU Lesser General Public License
// along with the go-ethereum library. If not, see <http://www.gnu.org/licenses/>.

package enode

import (
	"bytes"
	"fmt"
	"io/ioutil"
	"net"
	"os"
	"path/filepath"
	"reflect"
	"testing"
	"time"
)

var keytestID = HexID("51232b8d7821617d2b29b54b81cdefb9b3e9c37d7fd5f63270bcc9e1a6f6a439")

func TestDBNodeKey(t *testing.T) {
	enc := nodeKey(keytestID)
	want := []byte{
		'n', ':',
		0x51, 0x23, 0x2b, 0x8d, 0x78, 0x21, 0x61, 0x7d, // node id
		0x2b, 0x29, 0xb5, 0x4b, 0x81, 0xcd, 0xef, 0xb9, //
		0xb3, 0xe9, 0xc3, 0x7d, 0x7f, 0xd5, 0xf6, 0x32, //
		0x70, 0xbc, 0xc9, 0xe1, 0xa6, 0xf6, 0xa4, 0x39, //
		':', 'v', '4',
	}
	if !bytes.Equal(enc, want) {
		t.Errorf("wrong encoded key:\ngot  %q\nwant %q", enc, want)
	}
	id, _ := splitNodeKey(enc)
	if id != keytestID {
		t.Errorf("wrong ID from splitNodeKey")
	}
}

func TestDBNodeItemKey(t *testing.T) {
	wantIP := net.IP{127, 0, 0, 3}
	wantField := "foobar"
	enc := nodeItemKey(keytestID, wantIP, wantField)
	want := []byte{
		'n', ':',
		0x51, 0x23, 0x2b, 0x8d, 0x78, 0x21, 0x61, 0x7d, // node id
		0x2b, 0x29, 0xb5, 0x4b, 0x81, 0xcd, 0xef, 0xb9, //
		0xb3, 0xe9, 0xc3, 0x7d, 0x7f, 0xd5, 0xf6, 0x32, //
		0x70, 0xbc, 0xc9, 0xe1, 0xa6, 0xf6, 0xa4, 0x39, //
		':', 'v', '4', ':',
		0x00, 0x00, 0x00, 0x00, 0x00, 0x00, 0x00, 0x00, // IP
		0x00, 0x00, 0xff, 0xff, 0x7f, 0x00, 0x00, 0x03, //
		':', 'f', 'o', 'o', 'b', 'a', 'r',
	}
	if !bytes.Equal(enc, want) {
		t.Errorf("wrong encoded key:\ngot  %q\nwant %q", enc, want)
	}
	id, ip, field := splitNodeItemKey(enc)
	if id != keytestID {
		t.Errorf("splitNodeItemKey returned wrong ID: %v", id)
	}
	if !ip.Equal(wantIP) {
		t.Errorf("splitNodeItemKey returned wrong IP: %v", ip)
	}
	if field != wantField {
		t.Errorf("splitNodeItemKey returned wrong field: %q", field)
	}
}

var nodeDBInt64Tests = []struct {
	key   []byte
	value int64
}{
	{key: []byte{0x01}, value: 1},
	{key: []byte{0x02}, value: 2},
	{key: []byte{0x03}, value: 3},
}

func TestDBInt64(t *testing.T) {
	db, _ := OpenDB("")
	defer db.Close()

	tests := nodeDBInt64Tests
	for i := 0; i < len(tests); i++ {
		// Insert the next value
		if err := db.storeInt64(tests[i].key, tests[i].value); err != nil {
			t.Errorf("test %d: failed to store value: %v", i, err)
		}
		// Check all existing and non existing values
		for j := 0; j < len(tests); j++ {
			num := db.fetchInt64(tests[j].key)
			switch {
			case j <= i && num != tests[j].value:
				t.Errorf("test %d, item %d: value mismatch: have %v, want %v", i, j, num, tests[j].value)
			case j > i && num != 0:
				t.Errorf("test %d, item %d: value mismatch: have %v, want %v", i, j, num, 0)
			}
		}
	}
}

func TestDBFetchStore(t *testing.T) {
	node := NewV4(
		hexPubkey("1dd9d65c4552b5eb43d5ad55a2ee3f56c6cbc1c64a5c8d659f51fcd51bace24351232b8d7821617d2b29b54b81cdefb9b3e9c37d7fd5f63270bcc9e1a6f6a439"),
		net.IP{192, 168, 0, 1},
		30305,
		30305,
	)
	inst := time.Now()
	num := 314

	db, _ := OpenDB("")
	defer db.Close()

	// Check fetch/store operations on a node ping object
	if stored := db.LastPingReceived(node.ID(), node.IP()); stored.Unix() != 0 {
		t.Errorf("ping: non-existing object: %v", stored)
	}
	if err := db.UpdateLastPingReceived(node.ID(), node.IP(), inst); err != nil {
		t.Errorf("ping: failed to update: %v", err)
	}
	if stored := db.LastPingReceived(node.ID(), node.IP()); stored.Unix() != inst.Unix() {
		t.Errorf("ping: value mismatch: have %v, want %v", stored, inst)
	}
	// Check fetch/store operations on a node pong object
	if stored := db.LastPongReceived(node.ID(), node.IP()); stored.Unix() != 0 {
		t.Errorf("pong: non-existing object: %v", stored)
	}
	if err := db.UpdateLastPongReceived(node.ID(), node.IP(), inst); err != nil {
		t.Errorf("pong: failed to update: %v", err)
	}
	if stored := db.LastPongReceived(node.ID(), node.IP()); stored.Unix() != inst.Unix() {
		t.Errorf("pong: value mismatch: have %v, want %v", stored, inst)
	}
	// Check fetch/store operations on a node findnode-failure object
	if stored := db.FindFails(node.ID(), node.IP()); stored != 0 {
		t.Errorf("find-node fails: non-existing object: %v", stored)
	}
	if err := db.UpdateFindFails(node.ID(), node.IP(), num); err != nil {
		t.Errorf("find-node fails: failed to update: %v", err)
	}
	if stored := db.FindFails(node.ID(), node.IP()); stored != num {
		t.Errorf("find-node fails: value mismatch: have %v, want %v", stored, num)
	}
	// Check fetch/store operations on an actual node object
	if stored := db.Node(node.ID()); stored != nil {
		t.Errorf("node: non-existing object: %v", stored)
	}
	if err := db.UpdateNode(node); err != nil {
		t.Errorf("node: failed to update: %v", err)
	}
	if stored := db.Node(node.ID()); stored == nil {
		t.Errorf("node: not found")
	} else if !reflect.DeepEqual(stored, node) {
		t.Errorf("node: data mismatch: have %v, want %v", stored, node)
	}
}

var nodeDBSeedQueryNodes = []struct {
	node *Node
	pong time.Time
}{
	// This one should not be in the result set because its last
	// pong time is too far in the past.
	{
		node: NewV4(
			hexPubkey("1dd9d65c4552b5eb43d5ad55a2ee3f56c6cbc1c64a5c8d659f51fcd51bace24351232b8d7821617d2b29b54b81cdefb9b3e9c37d7fd5f63270bcc9e1a6f6a439"),
			net.IP{127, 0, 0, 3},
			30305,
			30305,
		),
		pong: time.Now().Add(-3 * time.Hour),
	},
	// This one shouldn't be in the result set because its
	// nodeID is the local node's ID.
	{
		node: NewV4(
			hexPubkey("ff93ff820abacd4351b0f14e47b324bc82ff014c226f3f66a53535734a3c150e7e38ca03ef0964ba55acddc768f5e99cd59dea95ddd4defbab1339c92fa319b2"),
			net.IP{127, 0, 0, 3},
			30305,
			30305,
		),
		pong: time.Now().Add(-4 * time.Second),
	},

	// These should be in the result set.
	{
		node: NewV4(
			hexPubkey("c2b5eb3f5dde05f815b63777809ee3e7e0cbb20035a6b00ce327191e6eaa8f26a8d461c9112b7ab94698e7361fa19fd647e603e73239002946d76085b6f928d6"),
			net.IP{127, 0, 0, 1},
			30305,
			30305,
		),
		pong: time.Now().Add(-2 * time.Second),
	},
	{
		node: NewV4(
			hexPubkey("6ca1d400c8ddf8acc94bcb0dd254911ad71a57bed5e0ae5aa205beed59b28c2339908e97990c493499613cff8ecf6c3dc7112a8ead220cdcd00d8847ca3db755"),
			net.IP{127, 0, 0, 2},
			30305,
			30305,
		),
		pong: time.Now().Add(-3 * time.Second),
	},
	{
		node: NewV4(
			hexPubkey("234dc63fe4d131212b38236c4c3411288d7bec61cbf7b120ff12c43dc60c96182882f4291d209db66f8a38e986c9c010ff59231a67f9515c7d1668b86b221a47"),
			net.IP{127, 0, 0, 3},
			30305,
			30305,
		),
		pong: time.Now().Add(-1 * time.Second),
	},
	{
		node: NewV4(
			hexPubkey("c013a50b4d1ebce5c377d8af8cb7114fd933ffc9627f96ad56d90fef5b7253ec736fd07ef9a81dc2955a997e54b7bf50afd0aa9f110595e2bec5bb7ce1657004"),
			net.IP{127, 0, 0, 3},
			30303,
			30303,
		),
		pong: time.Now().Add(-2 * time.Second),
	},
	{
		node: NewV4(
			hexPubkey("f141087e3e08af1aeec261ff75f48b5b1637f594ea9ad670e50051646b0416daa3b134c28788cbe98af26992a47652889cd8577ccc108ac02c6a664db2dc1283"),
			net.IP{127, 0, 0, 3},
			30303,
			30303,
		),
		pong: time.Now().Add(-2 * time.Second),
	},
}

func TestDBSeedQuery(t *testing.T) {
	// Querying seeds uses seeks an might not find all nodes
	// every time when the database is small. Run the test multiple
	// times to avoid flakes.
	const attempts = 15
	var err error
	for i := 0; i < attempts; i++ {
		if err = testSeedQuery(); err == nil {
			return
		}
	}
	if err != nil {
		t.Errorf("no successful run in %d attempts: %v", attempts, err)
	}
}

func testSeedQuery() error {
	db, _ := OpenDB("")
	defer db.Close()

	// Insert a batch of nodes for querying
	for i, seed := range nodeDBSeedQueryNodes {
		if err := db.UpdateNode(seed.node); err != nil {
			return fmt.Errorf("node %d: failed to insert: %v", i, err)
		}
		if err := db.UpdateLastPongReceived(seed.node.ID(), seed.node.IP(), seed.pong); err != nil {
			return fmt.Errorf("node %d: failed to insert bondTime: %v", i, err)
		}
	}

	// Retrieve the entire batch and check for duplicates
	seeds := db.QuerySeeds(len(nodeDBSeedQueryNodes)*2, time.Hour)
	have := make(map[ID]struct{})
	for _, seed := range seeds {
		have[seed.ID()] = struct{}{}
	}
	want := make(map[ID]struct{})
	for _, seed := range nodeDBSeedQueryNodes[1:] {
		want[seed.node.ID()] = struct{}{}
	}
	if len(seeds) != len(want) {
		return fmt.Errorf("seed count mismatch: have %v, want %v", len(seeds), len(want))
	}
	for id := range have {
		if _, ok := want[id]; !ok {
			return fmt.Errorf("extra seed: %v", id)
		}
	}
	for id := range want {
		if _, ok := have[id]; !ok {
			return fmt.Errorf("missing seed: %v", id)
		}
	}
	return nil
}

func TestDBPersistency(t *testing.T) {
	root, err := ioutil.TempDir("", "nodedb-")
	if err != nil {
		t.Fatalf("failed to create temporary data folder: %v", err)
	}
	defer os.RemoveAll(root)

	var (
		testKey = []byte("somekey")
		testInt = int64(314)
	)

	// Create a persistent database and store some values
	db, err := OpenDB(filepath.Join(root, "database"))
	if err != nil {
		t.Fatalf("failed to create persistent database: %v", err)
	}
	if err := db.storeInt64(testKey, testInt); err != nil {
		t.Fatalf("failed to store value: %v.", err)
	}
	db.Close()

	// Reopen the database and check the value
	db, err = OpenDB(filepath.Join(root, "database"))
	if err != nil {
		t.Fatalf("failed to open persistent database: %v", err)
	}
	if val := db.fetchInt64(testKey); val != testInt {
		t.Fatalf("value mismatch: have %v, want %v", val, testInt)
	}
	db.Close()
}

var nodeDBExpirationNodes = []struct {
	node      *Node
	pong      time.Time
	storeNode bool
	exp       bool
}{
	// Node has new enough pong time and isn't expired:
	{
		node: NewV4(
			hexPubkey("8d110e2ed4b446d9b5fb50f117e5f37fb7597af455e1dab0e6f045a6eeaa786a6781141659020d38bdc5e698ed3d4d2bafa8b5061810dfa63e8ac038db2e9b67"),
			net.IP{127, 0, 0, 1},
			30305,
			30305,
		),
		storeNode: true,
		pong:      time.Now().Add(-dbNodeExpiration + time.Minute),
		exp:       false,
	},
	// Node with pong time before expiration is removed:
	{
		node: NewV4(
			hexPubkey("913a205579c32425b220dfba999d215066e5bdbf900226b11da1907eae5e93eb40616d47412cf819664e9eacbdfcca6b0c6e07e09847a38472d4be46ab0c3672"),
			net.IP{127, 0, 0, 2},
			30305,
			30305,
		),
		storeNode: true,
		pong:      time.Now().Add(-dbNodeExpiration - time.Minute),
		exp:       true,
	},
	// Just pong time, no node stored:
	{
		node: NewV4(
			hexPubkey("b56670e0b6bad2c5dab9f9fe6f061a16cf78d68b6ae2cfda3144262d08d97ce5f46fd8799b6d1f709b1abe718f2863e224488bd7518e5e3b43809ac9bd1138ca"),
			net.IP{127, 0, 0, 3},
			30303,
			30303,
		),
		storeNode: false,
		pong:      time.Now().Add(-dbNodeExpiration - time.Minute),
		exp:       true,
	},
	// Node with multiple pong times, all older than expiration.
	{
		node: NewV4(
			hexPubkey("29f619cebfd32c9eab34aec797ed5e3fe15b9b45be95b4df3f5fe6a9ae892f433eb08d7698b2ef3621568b0fb70d57b515ab30d4e72583b798298e0f0a66b9d1"),
			net.IP{127, 0, 0, 4},
			30303,
			30303,
		),
		storeNode: true,
		pong:      time.Now().Add(-dbNodeExpiration - time.Minute),
		exp:       true,
	},
	{
		node: NewV4(
			hexPubkey("29f619cebfd32c9eab34aec797ed5e3fe15b9b45be95b4df3f5fe6a9ae892f433eb08d7698b2ef3621568b0fb70d57b515ab30d4e72583b798298e0f0a66b9d1"),
			net.IP{127, 0, 0, 5},
			30303,
			30303,
		),
<<<<<<< HEAD
=======
		storeNode: true,
		pong:      time.Now().Add(-dbNodeExpiration - time.Minute),
		exp:       true,
	},
	// Just pong time, no node stored:
	{
		node: NewV4(
			hexPubkey("b56670e0b6bad2c5dab9f9fe6f061a16cf78d68b6ae2cfda3144262d08d97ce5f46fd8799b6d1f709b1abe718f2863e224488bd7518e5e3b43809ac9bd1138ca"),
			net.IP{127, 0, 0, 3},
			30303,
			30303,
		),
		storeNode: false,
		pong:      time.Now().Add(-dbNodeExpiration - time.Minute),
		exp:       true,
	},
	// Node with multiple pong times, all older than expiration.
	{
		node: NewV4(
			hexPubkey("29f619cebfd32c9eab34aec797ed5e3fe15b9b45be95b4df3f5fe6a9ae892f433eb08d7698b2ef3621568b0fb70d57b515ab30d4e72583b798298e0f0a66b9d1"),
			net.IP{127, 0, 0, 4},
			30303,
			30303,
		),
		storeNode: true,
		pong:      time.Now().Add(-dbNodeExpiration - time.Minute),
		exp:       true,
	},
	{
		node: NewV4(
			hexPubkey("29f619cebfd32c9eab34aec797ed5e3fe15b9b45be95b4df3f5fe6a9ae892f433eb08d7698b2ef3621568b0fb70d57b515ab30d4e72583b798298e0f0a66b9d1"),
			net.IP{127, 0, 0, 5},
			30303,
			30303,
		),
>>>>>>> f7cdea2b
		storeNode: false,
		pong:      time.Now().Add(-dbNodeExpiration - 2*time.Minute),
		exp:       true,
	},
	// Node with multiple pong times, one newer, one older than expiration.
	{
		node: NewV4(
			hexPubkey("3b73a9e5f4af6c4701c57c73cc8cfa0f4802840b24c11eba92aac3aef65644a3728b4b2aec8199f6d72bd66be2c65861c773129039bd47daa091ca90a6d4c857"),
			net.IP{127, 0, 0, 6},
			30303,
			30303,
		),
		storeNode: true,
		pong:      time.Now().Add(-dbNodeExpiration + time.Minute),
		exp:       false,
	},
	{
		node: NewV4(
			hexPubkey("3b73a9e5f4af6c4701c57c73cc8cfa0f4802840b24c11eba92aac3aef65644a3728b4b2aec8199f6d72bd66be2c65861c773129039bd47daa091ca90a6d4c857"),
			net.IP{127, 0, 0, 7},
			30303,
			30303,
		),
		storeNode: false,
		pong:      time.Now().Add(-dbNodeExpiration - time.Minute),
		exp:       true,
	},
}

func TestDBExpiration(t *testing.T) {
	db, _ := OpenDB("")
	defer db.Close()

	// Add all the test nodes and set their last pong time.
	for i, seed := range nodeDBExpirationNodes {
		if seed.storeNode {
			if err := db.UpdateNode(seed.node); err != nil {
				t.Fatalf("node %d: failed to insert: %v", i, err)
			}
		}
		if err := db.UpdateLastPongReceived(seed.node.ID(), seed.node.IP(), seed.pong); err != nil {
			t.Fatalf("node %d: failed to update bondTime: %v", i, err)
		}
	}

	db.expireNodes()

	// Check that expired entries have been removed.
	unixZeroTime := time.Unix(0, 0)
	for i, seed := range nodeDBExpirationNodes {
		node := db.Node(seed.node.ID())
		pong := db.LastPongReceived(seed.node.ID(), seed.node.IP())
		if seed.exp {
			if seed.storeNode && node != nil {
				t.Errorf("node %d (%s) shouldn't be present after expiration", i, seed.node.ID().TerminalString())
			}
			if !pong.Equal(unixZeroTime) {
				t.Errorf("pong time %d (%s %v) shouldn't be present after expiration", i, seed.node.ID().TerminalString(), seed.node.IP())
			}
		} else {
			if seed.storeNode && node == nil {
				t.Errorf("node %d (%s) should be present after expiration", i, seed.node.ID().TerminalString())
			}
			if !pong.Equal(seed.pong.Truncate(1 * time.Second)) {
				t.Errorf("pong time %d (%s) should be %v after expiration, but is %v", i, seed.node.ID().TerminalString(), seed.pong, pong)
			}
		}
	}
}<|MERGE_RESOLUTION|>--- conflicted
+++ resolved
@@ -393,8 +393,6 @@
 			30303,
 			30303,
 		),
-<<<<<<< HEAD
-=======
 		storeNode: true,
 		pong:      time.Now().Add(-dbNodeExpiration - time.Minute),
 		exp:       true,
@@ -430,7 +428,6 @@
 			30303,
 			30303,
 		),
->>>>>>> f7cdea2b
 		storeNode: false,
 		pong:      time.Now().Add(-dbNodeExpiration - 2*time.Minute),
 		exp:       true,
