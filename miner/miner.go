--- conflicted
+++ resolved
@@ -31,15 +31,12 @@
 	"github.com/Onther-Tech/plasma-evm/log"
 	"github.com/Onther-Tech/plasma-evm/params"
 	"github.com/Onther-Tech/plasma-evm/pls/downloader"
-<<<<<<< HEAD
-=======
 )
 
 var (
 	isNRB       = true
 	numNRBmined int32
 	numORBmined int32
->>>>>>> 220d6e0c
 )
 
 // Backend wraps all methods required for mining.
