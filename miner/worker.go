--- conflicted
+++ resolved
@@ -24,30 +24,16 @@
 	"sync/atomic"
 	"time"
 
-<<<<<<< HEAD
+	mapset "github.com/deckarep/golang-set"
 	"github.com/Onther-Tech/plasma-evm/common"
 	"github.com/Onther-Tech/plasma-evm/consensus"
 	"github.com/Onther-Tech/plasma-evm/consensus/misc"
 	"github.com/Onther-Tech/plasma-evm/core"
 	"github.com/Onther-Tech/plasma-evm/core/state"
 	"github.com/Onther-Tech/plasma-evm/core/types"
-	"github.com/Onther-Tech/plasma-evm/core/vm"
 	"github.com/Onther-Tech/plasma-evm/event"
 	"github.com/Onther-Tech/plasma-evm/log"
 	"github.com/Onther-Tech/plasma-evm/params"
-	"github.com/deckarep/golang-set"
-=======
-	mapset "github.com/deckarep/golang-set"
-	"github.com/ethereum/go-ethereum/common"
-	"github.com/ethereum/go-ethereum/consensus"
-	"github.com/ethereum/go-ethereum/consensus/misc"
-	"github.com/ethereum/go-ethereum/core"
-	"github.com/ethereum/go-ethereum/core/state"
-	"github.com/ethereum/go-ethereum/core/types"
-	"github.com/ethereum/go-ethereum/event"
-	"github.com/ethereum/go-ethereum/log"
-	"github.com/ethereum/go-ethereum/params"
->>>>>>> 24d727b6
 )
 
 const (
@@ -196,11 +182,7 @@
 	epochLength *big.Int // NRB epoch length
 }
 
-<<<<<<< HEAD
-func newWorker(config *params.ChainConfig, engine consensus.Engine, pls Backend, env *EpochEnvironment, mux *event.TypeMux, recommit time.Duration, gasFloor, gasCeil uint64) *worker {
-=======
-func newWorker(config *params.ChainConfig, engine consensus.Engine, eth Backend, mux *event.TypeMux, recommit time.Duration, gasFloor, gasCeil uint64, isLocalBlock func(*types.Block) bool) *worker {
->>>>>>> 24d727b6
+func newWorker(config *params.ChainConfig, engine consensus.Engine, pls Backend, env *EpochEnvironment, mux *event.TypeMux, recommit time.Duration, gasFloor, gasCeil uint64, isLocalBlock func(*types.Block) bool) *worker {
 	worker := &worker{
 		config:             config,
 		engine:             engine,
@@ -210,15 +192,10 @@
 		chain:              pls.BlockChain(),
 		gasFloor:           gasFloor,
 		gasCeil:            gasCeil,
-<<<<<<< HEAD
-		possibleUncles:     make(map[common.Hash]*types.Block),
-		unconfirmed:        newUnconfirmedBlocks(pls.BlockChain(), miningLogAtDepth),
-=======
 		isLocalBlock:       isLocalBlock,
 		localUncles:        make(map[common.Hash]*types.Block),
 		remoteUncles:       make(map[common.Hash]*types.Block),
-		unconfirmed:        newUnconfirmedBlocks(eth.BlockChain(), miningLogAtDepth),
->>>>>>> 24d727b6
+		unconfirmed:        newUnconfirmedBlocks(pls.BlockChain(), miningLogAtDepth),
 		pendingTasks:       make(map[common.Hash]*task),
 		txsCh:              make(chan core.NewTxsEvent, txChanSize),
 		chainHeadCh:        make(chan core.ChainHeadEvent, chainHeadChanSize),
