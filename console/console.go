--- conflicted
+++ resolved
@@ -28,17 +28,11 @@
 	"strings"
 	"syscall"
 
-<<<<<<< HEAD
 	"github.com/Onther-Tech/plasma-evm/internal/jsre"
+	"github.com/Onther-Tech/plasma-evm/internal/jsre/deps"
 	"github.com/Onther-Tech/plasma-evm/internal/web3ext"
 	"github.com/Onther-Tech/plasma-evm/rpc"
-=======
 	"github.com/dop251/goja"
-	"github.com/ethereum/go-ethereum/internal/jsre"
-	"github.com/ethereum/go-ethereum/internal/jsre/deps"
-	"github.com/ethereum/go-ethereum/internal/web3ext"
-	"github.com/ethereum/go-ethereum/rpc"
->>>>>>> 15d09038
 	"github.com/mattn/go-colorable"
 	"github.com/peterh/liner"
 )
@@ -207,14 +201,6 @@
 			}
 		}
 	}
-<<<<<<< HEAD
-	if _, err = c.jsre.Run(flatten); err != nil {
-		return fmt.Errorf("namespace flattening: %v", err)
-	}
-	// Initialize the global name register (disabled for now)
-	//c.jsre.Run(`var GlobalRegistrar = pls.contract(` + registrar.GlobalRegistrarAbi + `);   registrar = GlobalRegistrar.at("` + registrar.GlobalRegistrarAddr + `");`)
-=======
->>>>>>> 15d09038
 
 	// Apply aliases.
 	c.jsre.Do(func(vm *goja.Runtime) {
