--- conflicted
+++ resolved
@@ -42,21 +42,12 @@
 	Now() AbsTime
 	Sleep(time.Duration)
 	After(time.Duration) <-chan time.Time
-<<<<<<< HEAD
-	AfterFunc(d time.Duration, f func()) Event
-}
-
-// Event represents a cancellable event returned by AfterFunc
-type Event interface {
-	Cancel() bool
-=======
 	AfterFunc(d time.Duration, f func()) Timer
 }
 
 // Timer represents a cancellable event returned by AfterFunc
 type Timer interface {
 	Stop() bool
->>>>>>> 15d09038
 }
 
 // System implements Clock using the system clock.
@@ -77,21 +68,7 @@
 	return time.After(d)
 }
 
-<<<<<<< HEAD
-// AfterFunc implements Clock.
-func (System) AfterFunc(d time.Duration, f func()) Event {
-	return (*SystemEvent)(time.AfterFunc(d, f))
-}
-
-// SystemEvent implements Event using time.Timer.
-type SystemEvent time.Timer
-
-// Cancel implements Event.
-func (e *SystemEvent) Cancel() bool {
-	return (*time.Timer)(e).Stop()
-=======
 // AfterFunc runs f on a new goroutine after the duration has elapsed.
 func (System) AfterFunc(d time.Duration, f func()) Timer {
 	return time.AfterFunc(d, f)
->>>>>>> 15d09038
 }