// Copyright 2016 The go-ethereum Authors
// This file is part of the go-ethereum library.
//
// The go-ethereum library is free software: you can redistribute it and/or modify
// it under the terms of the GNU Lesser General Public License as published by
// the Free Software Foundation, either version 3 of the License, or
// (at your option) any later version.
//
// The go-ethereum library is distributed in the hope that it will be useful,
// but WITHOUT ANY WARRANTY; without even the implied warranty of
// MERCHANTABILITY or FITNESS FOR A PARTICULAR PURPOSE. See the
// GNU Lesser General Public License for more details.
//
// You should have received a copy of the GNU Lesser General Public License
// along with the go-ethereum library. If not, see <http://www.gnu.org/licenses/>.

package params

import (
	"encoding/binary"
	"fmt"
	"math/big"

<<<<<<< HEAD
	"github.com/Onther-Tech/plasma-evm/common"
=======
	"github.com/ethereum/go-ethereum/common"
	"github.com/ethereum/go-ethereum/crypto"
>>>>>>> f7cdea2b
)

// Genesis hashes to enforce below configs on.
// TODO: update hash for Plasma EVM network
var (
	MainnetGenesisHash = common.HexToHash("0xd4e56740f876aef8c010b86a40d5f56745a118d0906a34e69aec8c0db1cb8fa3")
	TestnetGenesisHash = common.HexToHash("0x41941023680923e0fe4d74a34bdac8141f2540e3ae90623718e47d66d1ca4a2d")
	RinkebyGenesisHash = common.HexToHash("0x6341fd3daf94b748c72ced5a5b26028f2474f5f00d824504e4fa37a75767e177")
	GoerliGenesisHash  = common.HexToHash("0xbf7e331f7f7c1dd2e05159666b3bf8bc7a8a3a9eb1d518969eab529dd9b88c1a")
<<<<<<< HEAD
)

// TrustedCheckpoints associates each known checkpoint with the genesis hash of
// the chain it belongs to.
var TrustedCheckpoints = map[common.Hash]*TrustedCheckpoint{
	MainnetGenesisHash: MainnetTrustedCheckpoint,
	TestnetGenesisHash: TestnetTrustedCheckpoint,
	RinkebyGenesisHash: RinkebyTrustedCheckpoint,
	GoerliGenesisHash:  GoerliTrustedCheckpoint,
}

var (
	MainnetChainId = big.NewInt(16)
	TestnetChainId = big.NewInt(163)

	// TODO: rename PoA testnet name
	RinkebyChainId = big.NewInt(164)

	DevelopChainId = big.NewInt(1337)
=======
>>>>>>> f7cdea2b
)

// TrustedCheckpoints associates each known checkpoint with the genesis hash of
// the chain it belongs to.
var TrustedCheckpoints = map[common.Hash]*TrustedCheckpoint{
	MainnetGenesisHash: MainnetTrustedCheckpoint,
	TestnetGenesisHash: TestnetTrustedCheckpoint,
	RinkebyGenesisHash: RinkebyTrustedCheckpoint,
	GoerliGenesisHash:  GoerliTrustedCheckpoint,
}

// CheckpointOracles associates each known checkpoint oracles with the genesis hash of
// the chain it belongs to.
var CheckpointOracles = map[common.Hash]*CheckpointOracleConfig{
	RinkebyGenesisHash: RinkebyCheckpointOracle,
}

var (
	// MainnetChainConfig is the chain parameters to run a node on the main network.
	MainnetChainConfig = &ChainConfig{
<<<<<<< HEAD
		ChainID:             MainnetChainId,
		HomesteadBlock:      big.NewInt(0),
		DAOForkBlock:        nil,
		DAOForkSupport:      false,
		EIP150Block:         big.NewInt(0),
		EIP150Hash:          common.Hash{},
		EIP155Block:         big.NewInt(0),
		EIP158Block:         big.NewInt(0),
		ByzantiumBlock:      big.NewInt(0),
		ConstantinopleBlock: nil,
		PetersburgBlock:     nil,
=======
		ChainID:             big.NewInt(1),
		HomesteadBlock:      big.NewInt(1150000),
		DAOForkBlock:        big.NewInt(1920000),
		DAOForkSupport:      true,
		EIP150Block:         big.NewInt(2463000),
		EIP150Hash:          common.HexToHash("0x2086799aeebeae135c246c65021c82b4e15a2c451340993aacfd2751886514f0"),
		EIP155Block:         big.NewInt(2675000),
		EIP158Block:         big.NewInt(2675000),
		ByzantiumBlock:      big.NewInt(4370000),
		ConstantinopleBlock: big.NewInt(7280000),
		PetersburgBlock:     big.NewInt(7280000),
>>>>>>> f7cdea2b
		Ethash:              new(EthashConfig),
	}

	// MainnetTrustedCheckpoint contains the light client trusted checkpoint for the main network.
	MainnetTrustedCheckpoint = &TrustedCheckpoint{
<<<<<<< HEAD
		Name:         "mainnet",
=======
>>>>>>> f7cdea2b
		SectionIndex: 227,
		SectionHead:  common.HexToHash("0xa2e0b25d72c2fc6e35a7f853cdacb193b4b4f95c606accf7f8fa8415283582c7"),
		CHTRoot:      common.HexToHash("0xf69bdd4053b95b61a27b106a0e86103d791edd8574950dc96aa351ab9b9f1aa0"),
		BloomRoot:    common.HexToHash("0xec1b454d4c6322c78ccedf76ac922a8698c3cac4d98748a84af4995b7bd3d744"),
	}

	// TestnetChainConfig contains the chain parameters to run a node on the Ropsten test network.
	TestnetChainConfig = &ChainConfig{
		ChainID:             TestnetChainId,
		HomesteadBlock:      big.NewInt(0),
		DAOForkBlock:        nil,
		DAOForkSupport:      false,
		EIP150Block:         big.NewInt(0),
<<<<<<< HEAD
		EIP150Hash:          common.Hash{},
		EIP155Block:         big.NewInt(0),
		EIP158Block:         big.NewInt(0),
		ByzantiumBlock:      big.NewInt(0),
		ConstantinopleBlock: nil,
		PetersburgBlock:     nil,
=======
		EIP150Hash:          common.HexToHash("0x41941023680923e0fe4d74a34bdac8141f2540e3ae90623718e47d66d1ca4a2d"),
		EIP155Block:         big.NewInt(10),
		EIP158Block:         big.NewInt(10),
		ByzantiumBlock:      big.NewInt(1700000),
		ConstantinopleBlock: big.NewInt(4230000),
		PetersburgBlock:     big.NewInt(4939394),
>>>>>>> f7cdea2b
		Ethash:              new(EthashConfig),
	}

	// TestnetTrustedCheckpoint contains the light client trusted checkpoint for the Ropsten test network.
	TestnetTrustedCheckpoint = &TrustedCheckpoint{
<<<<<<< HEAD
		Name:         "testnet",
=======
>>>>>>> f7cdea2b
		SectionIndex: 161,
		SectionHead:  common.HexToHash("0x5378afa734e1feafb34bcca1534c4d96952b754579b96a4afb23d5301ecececc"),
		CHTRoot:      common.HexToHash("0x1cf2b071e7443a62914362486b613ff30f60cea0d9c268ed8c545f876a3ee60c"),
		BloomRoot:    common.HexToHash("0x5ac25c84bd18a9cbe878d4609a80220f57f85037a112644532412ba0d498a31b"),
	}

	// RinkebyChainConfig contains the chain parameters to run a node on the Rinkeby test network.
	RinkebyChainConfig = &ChainConfig{
		ChainID:             RinkebyChainId,
		HomesteadBlock:      big.NewInt(1),
		DAOForkBlock:        nil,
		DAOForkSupport:      true,
		EIP150Block:         big.NewInt(2),
		EIP150Hash:          common.HexToHash("0x9b095b36c15eaf13044373aef8ee0bd3a382a5abb92e402afa44b8249c3a90e9"),
		EIP155Block:         big.NewInt(3),
		EIP158Block:         big.NewInt(3),
		ByzantiumBlock:      big.NewInt(1035301),
		ConstantinopleBlock: big.NewInt(3660663),
		PetersburgBlock:     big.NewInt(4321234),
		Clique: &CliqueConfig{
			Period: 15,
			Epoch:  30000,
		},
	}

	// RinkebyTrustedCheckpoint contains the light client trusted checkpoint for the Rinkeby test network.
	RinkebyTrustedCheckpoint = &TrustedCheckpoint{
<<<<<<< HEAD
		Name:         "rinkeby",
=======
>>>>>>> f7cdea2b
		SectionIndex: 125,
		SectionHead:  common.HexToHash("0x8a738386f6bb34add15846f8f49c4c519a2f32519096e792b9f43bcb407c831c"),
		CHTRoot:      common.HexToHash("0xa1e5720a9bad4dce794f129e4ac6744398197b652868011486a6f89c8ec84a75"),
		BloomRoot:    common.HexToHash("0xa3048fe8b7e30f77f11bc755a88478363d7d3e71c2bdfe4e8ab9e269cd804ba2"),
	}

<<<<<<< HEAD
=======
	// RinkebyCheckpointOracle contains a set of configs for the Rinkeby test network oracle.
	RinkebyCheckpointOracle = &CheckpointOracleConfig{
		Address: common.HexToAddress("0xebe8eFA441B9302A0d7eaECc277c09d20D684540"),
		Signers: []common.Address{
			common.HexToAddress("0xd9c9cd5f6779558b6e0ed4e6acf6b1947e7fa1f3"), // Peter
			common.HexToAddress("0x78d1ad571a1a09d60d9bbf25894b44e4c8859595"), // Martin
			common.HexToAddress("0x286834935f4A8Cfb4FF4C77D5770C2775aE2b0E7"), // Zsolt
			common.HexToAddress("0xb86e2B0Ab5A4B1373e40c51A7C712c70Ba2f9f8E"), // Gary
		},
		Threshold: 2,
	}

>>>>>>> f7cdea2b
	// GoerliChainConfig contains the chain parameters to run a node on the Görli test network.
	GoerliChainConfig = &ChainConfig{
		ChainID:             big.NewInt(5),
		HomesteadBlock:      big.NewInt(0),
		DAOForkBlock:        nil,
		DAOForkSupport:      true,
		EIP150Block:         big.NewInt(0),
		EIP155Block:         big.NewInt(0),
		EIP158Block:         big.NewInt(0),
		ByzantiumBlock:      big.NewInt(0),
		ConstantinopleBlock: big.NewInt(0),
		PetersburgBlock:     big.NewInt(0),
		Clique: &CliqueConfig{
			Period: 15,
			Epoch:  30000,
		},
	}

	// GoerliTrustedCheckpoint contains the light client trusted checkpoint for the Görli test network.
	GoerliTrustedCheckpoint = &TrustedCheckpoint{
<<<<<<< HEAD
		Name:         "goerli",
=======
>>>>>>> f7cdea2b
		SectionIndex: 9,
		SectionHead:  common.HexToHash("0x8e223d827391eee53b07cb8ee057dbfa11c93e0b45352188c783affd7840a921"),
		CHTRoot:      common.HexToHash("0xe0a817ac69b36c1e437c5b0cff9e764853f5115702b5f66d451b665d6afb7e78"),
		BloomRoot:    common.HexToHash("0x50d672aeb655b723284969c7c1201fb6ca003c23ed144bcb9f2d1b30e2971c1b"),
	}

	// AllEthashProtocolChanges contains every protocol change (EIPs) introduced
	// and accepted by the Ethereum core developers into the Ethash consensus.
	//
	// This configuration is intentionally not using keyed fields to force anyone
	// adding flags to the config to also have to set these fields.
	AllEthashProtocolChanges = &ChainConfig{big.NewInt(1337), big.NewInt(0), nil, false, big.NewInt(0), common.Hash{}, big.NewInt(0), big.NewInt(0), big.NewInt(0), big.NewInt(0), big.NewInt(0), nil, new(EthashConfig), nil}

	// AllCliqueProtocolChanges contains every protocol change (EIPs) introduced
	// and accepted by the Ethereum core developers into the Clique consensus.
	//
	// This configuration is intentionally not using keyed fields to force anyone
	// adding flags to the config to also have to set these fields.
	AllCliqueProtocolChanges = &ChainConfig{big.NewInt(1337), big.NewInt(0), nil, false, big.NewInt(0), common.Hash{}, big.NewInt(0), big.NewInt(0), big.NewInt(0), big.NewInt(0), big.NewInt(0), nil, nil, &CliqueConfig{Period: 0, Epoch: 30000}}

	TestChainConfig = &ChainConfig{big.NewInt(1), big.NewInt(0), nil, false, big.NewInt(0), common.Hash{}, big.NewInt(0), big.NewInt(0), big.NewInt(0), big.NewInt(0), big.NewInt(0), nil, new(EthashConfig), nil}
	TestRules       = TestChainConfig.Rules(new(big.Int))
)

// TrustedCheckpoint represents a set of post-processed trie roots (CHT and
// BloomTrie) associated with the appropriate section index and head hash. It is
// used to start light syncing from this checkpoint and avoid downloading the
// entire header chain while still being able to securely access old headers/logs.
type TrustedCheckpoint struct {
	SectionIndex uint64      `json:"sectionIndex"`
	SectionHead  common.Hash `json:"sectionHead"`
	CHTRoot      common.Hash `json:"chtRoot"`
	BloomRoot    common.Hash `json:"bloomRoot"`
}

// HashEqual returns an indicator comparing the itself hash with given one.
func (c *TrustedCheckpoint) HashEqual(hash common.Hash) bool {
	if c.Empty() {
		return hash == common.Hash{}
	}
	return c.Hash() == hash
}

// Hash returns the hash of checkpoint's four key fields(index, sectionHead, chtRoot and bloomTrieRoot).
func (c *TrustedCheckpoint) Hash() common.Hash {
	buf := make([]byte, 8+3*common.HashLength)
	binary.BigEndian.PutUint64(buf, c.SectionIndex)
	copy(buf[8:], c.SectionHead.Bytes())
	copy(buf[8+common.HashLength:], c.CHTRoot.Bytes())
	copy(buf[8+2*common.HashLength:], c.BloomRoot.Bytes())
	return crypto.Keccak256Hash(buf)
}

// Empty returns an indicator whether the checkpoint is regarded as empty.
func (c *TrustedCheckpoint) Empty() bool {
	return c.SectionHead == (common.Hash{}) || c.CHTRoot == (common.Hash{}) || c.BloomRoot == (common.Hash{})
}

// CheckpointOracleConfig represents a set of checkpoint contract(which acts as an oracle)
// config which used for light client checkpoint syncing.
type CheckpointOracleConfig struct {
	Address   common.Address   `json:"address"`
	Signers   []common.Address `json:"signers"`
	Threshold uint64           `json:"threshold"`
}

// ChainConfig is the core config which determines the blockchain settings.
//
// ChainConfig is stored in the database on a per block basis. This means
// that any network, identified by its genesis block, can have its own
// set of configuration options.
type ChainConfig struct {
	ChainID *big.Int `json:"chainId"` // chainId identifies the current chain and is used for replay protection

	HomesteadBlock *big.Int `json:"homesteadBlock,omitempty"` // Homestead switch block (nil = no fork, 0 = already homestead)

	DAOForkBlock   *big.Int `json:"daoForkBlock,omitempty"`   // TheDAO hard-fork switch block (nil = no fork)
	DAOForkSupport bool     `json:"daoForkSupport,omitempty"` // Whether the nodes supports or opposes the DAO hard-fork

	// EIP150 implements the Gas price changes (https://github.com/ethereum/EIPs/issues/150)
	EIP150Block *big.Int    `json:"eip150Block,omitempty"` // EIP150 HF block (nil = no fork)
	EIP150Hash  common.Hash `json:"eip150Hash,omitempty"`  // EIP150 HF hash (needed for header only clients as only gas pricing changed)

	EIP155Block *big.Int `json:"eip155Block,omitempty"` // EIP155 HF block
	EIP158Block *big.Int `json:"eip158Block,omitempty"` // EIP158 HF block

	ByzantiumBlock      *big.Int `json:"byzantiumBlock,omitempty"`      // Byzantium switch block (nil = no fork, 0 = already on byzantium)
	ConstantinopleBlock *big.Int `json:"constantinopleBlock,omitempty"` // Constantinople switch block (nil = no fork, 0 = already activated)
	PetersburgBlock     *big.Int `json:"petersburgBlock,omitempty"`     // Petersburg switch block (nil = same as Constantinople)
	EWASMBlock          *big.Int `json:"ewasmBlock,omitempty"`          // EWASM switch block (nil = no fork, 0 = already activated)

	// Various consensus engines
	Ethash *EthashConfig `json:"ethash,omitempty"`
	Clique *CliqueConfig `json:"clique,omitempty"`
}

// EthashConfig is the consensus engine configs for proof-of-work based sealing.
type EthashConfig struct{}

// String implements the stringer interface, returning the consensus engine details.
func (c *EthashConfig) String() string {
	return "ethash"
}

// CliqueConfig is the consensus engine configs for proof-of-authority based sealing.
type CliqueConfig struct {
	Period uint64 `json:"period"` // Number of seconds between blocks to enforce
	Epoch  uint64 `json:"epoch"`  // Epoch length to reset votes and checkpoint
}

// String implements the stringer interface, returning the consensus engine details.
func (c *CliqueConfig) String() string {
	return "clique"
}

// String implements the fmt.Stringer interface.
func (c *ChainConfig) String() string {
	var engine interface{}
	switch {
	case c.Ethash != nil:
		engine = c.Ethash
	case c.Clique != nil:
		engine = c.Clique
	default:
		engine = "unknown"
	}
	return fmt.Sprintf("{ChainID: %v Homestead: %v DAO: %v DAOSupport: %v EIP150: %v EIP155: %v EIP158: %v Byzantium: %v Constantinople: %v  ConstantinopleFix: %v Engine: %v}",
		c.ChainID,
		c.HomesteadBlock,
		c.DAOForkBlock,
		c.DAOForkSupport,
		c.EIP150Block,
		c.EIP155Block,
		c.EIP158Block,
		c.ByzantiumBlock,
		c.ConstantinopleBlock,
		c.PetersburgBlock,
		engine,
	)
}

// IsHomestead returns whether num is either equal to the homestead block or greater.
func (c *ChainConfig) IsHomestead(num *big.Int) bool {
	return isForked(c.HomesteadBlock, num)
}

// IsDAOFork returns whether num is either equal to the DAO fork block or greater.
func (c *ChainConfig) IsDAOFork(num *big.Int) bool {
	return isForked(c.DAOForkBlock, num)
}

// IsEIP150 returns whether num is either equal to the EIP150 fork block or greater.
func (c *ChainConfig) IsEIP150(num *big.Int) bool {
	return isForked(c.EIP150Block, num)
}

// IsEIP155 returns whether num is either equal to the EIP155 fork block or greater.
func (c *ChainConfig) IsEIP155(num *big.Int) bool {
	return isForked(c.EIP155Block, num)
}

// IsEIP158 returns whether num is either equal to the EIP158 fork block or greater.
func (c *ChainConfig) IsEIP158(num *big.Int) bool {
	return isForked(c.EIP158Block, num)
}

// IsByzantium returns whether num is either equal to the Byzantium fork block or greater.
func (c *ChainConfig) IsByzantium(num *big.Int) bool {
	return isForked(c.ByzantiumBlock, num)
}

// IsConstantinople returns whether num is either equal to the Constantinople fork block or greater.
func (c *ChainConfig) IsConstantinople(num *big.Int) bool {
	return isForked(c.ConstantinopleBlock, num)
}

// IsPetersburg returns whether num is either
// - equal to or greater than the PetersburgBlock fork block,
// - OR is nil, and Constantinople is active
func (c *ChainConfig) IsPetersburg(num *big.Int) bool {
	return isForked(c.PetersburgBlock, num) || c.PetersburgBlock == nil && isForked(c.ConstantinopleBlock, num)
}

// IsEWASM returns whether num represents a block number after the EWASM fork
func (c *ChainConfig) IsEWASM(num *big.Int) bool {
	return isForked(c.EWASMBlock, num)
}

// GasTable returns the gas table corresponding to the current phase (homestead or homestead reprice).
//
// The returned GasTable's fields shouldn't, under any circumstances, be changed.
func (c *ChainConfig) GasTable(num *big.Int) GasTable {
	if num == nil {
		return GasTableHomestead
	}
	switch {
	case c.IsConstantinople(num):
		return GasTableConstantinople
	case c.IsEIP158(num):
		return GasTableEIP158
	case c.IsEIP150(num):
		return GasTableEIP150
	default:
		return GasTableHomestead
	}
}

// CheckCompatible checks whether scheduled fork transitions have been imported
// with a mismatching chain configuration.
func (c *ChainConfig) CheckCompatible(newcfg *ChainConfig, height uint64) *ConfigCompatError {
	bhead := new(big.Int).SetUint64(height)

	// Iterate checkCompatible to find the lowest conflict.
	var lasterr *ConfigCompatError
	for {
		err := c.checkCompatible(newcfg, bhead)
		if err == nil || (lasterr != nil && err.RewindTo == lasterr.RewindTo) {
			break
		}
		lasterr = err
		bhead.SetUint64(err.RewindTo)
	}
	return lasterr
}

func (c *ChainConfig) checkCompatible(newcfg *ChainConfig, head *big.Int) *ConfigCompatError {
	if isForkIncompatible(c.HomesteadBlock, newcfg.HomesteadBlock, head) {
		return newCompatError("Homestead fork block", c.HomesteadBlock, newcfg.HomesteadBlock)
	}
	if isForkIncompatible(c.DAOForkBlock, newcfg.DAOForkBlock, head) {
		return newCompatError("DAO fork block", c.DAOForkBlock, newcfg.DAOForkBlock)
	}
	if c.IsDAOFork(head) && c.DAOForkSupport != newcfg.DAOForkSupport {
		return newCompatError("DAO fork support flag", c.DAOForkBlock, newcfg.DAOForkBlock)
	}
	if isForkIncompatible(c.EIP150Block, newcfg.EIP150Block, head) {
		return newCompatError("EIP150 fork block", c.EIP150Block, newcfg.EIP150Block)
	}
	if isForkIncompatible(c.EIP155Block, newcfg.EIP155Block, head) {
		return newCompatError("EIP155 fork block", c.EIP155Block, newcfg.EIP155Block)
	}
	if isForkIncompatible(c.EIP158Block, newcfg.EIP158Block, head) {
		return newCompatError("EIP158 fork block", c.EIP158Block, newcfg.EIP158Block)
	}
	if c.IsEIP158(head) && !configNumEqual(c.ChainID, newcfg.ChainID) {
		return newCompatError("EIP158 chain ID", c.EIP158Block, newcfg.EIP158Block)
	}
	if isForkIncompatible(c.ByzantiumBlock, newcfg.ByzantiumBlock, head) {
		return newCompatError("Byzantium fork block", c.ByzantiumBlock, newcfg.ByzantiumBlock)
	}
	if isForkIncompatible(c.ConstantinopleBlock, newcfg.ConstantinopleBlock, head) {
		return newCompatError("Constantinople fork block", c.ConstantinopleBlock, newcfg.ConstantinopleBlock)
	}
	if isForkIncompatible(c.PetersburgBlock, newcfg.PetersburgBlock, head) {
		return newCompatError("ConstantinopleFix fork block", c.PetersburgBlock, newcfg.PetersburgBlock)
	}
	if isForkIncompatible(c.EWASMBlock, newcfg.EWASMBlock, head) {
		return newCompatError("ewasm fork block", c.EWASMBlock, newcfg.EWASMBlock)
	}
	return nil
}

// isForkIncompatible returns true if a fork scheduled at s1 cannot be rescheduled to
// block s2 because head is already past the fork.
func isForkIncompatible(s1, s2, head *big.Int) bool {
	return (isForked(s1, head) || isForked(s2, head)) && !configNumEqual(s1, s2)
}

// isForked returns whether a fork scheduled at block s is active at the given head block.
func isForked(s, head *big.Int) bool {
	if s == nil || head == nil {
		return false
	}
	return s.Cmp(head) <= 0
}

func configNumEqual(x, y *big.Int) bool {
	if x == nil {
		return y == nil
	}
	if y == nil {
		return x == nil
	}
	return x.Cmp(y) == 0
}

// ConfigCompatError is raised if the locally-stored blockchain is initialised with a
// ChainConfig that would alter the past.
type ConfigCompatError struct {
	What string
	// block numbers of the stored and new configurations
	StoredConfig, NewConfig *big.Int
	// the block number to which the local chain must be rewound to correct the error
	RewindTo uint64
}

func newCompatError(what string, storedblock, newblock *big.Int) *ConfigCompatError {
	var rew *big.Int
	switch {
	case storedblock == nil:
		rew = newblock
	case newblock == nil || storedblock.Cmp(newblock) < 0:
		rew = storedblock
	default:
		rew = newblock
	}
	err := &ConfigCompatError{what, storedblock, newblock, 0}
	if rew != nil && rew.Sign() > 0 {
		err.RewindTo = rew.Uint64() - 1
	}
	return err
}

func (err *ConfigCompatError) Error() string {
	return fmt.Sprintf("mismatching %s in database (have %d, want %d, rewindto %d)", err.What, err.StoredConfig, err.NewConfig, err.RewindTo)
}

// Rules wraps ChainConfig and is merely syntactic sugar or can be used for functions
// that do not have or require information about the block.
//
// Rules is a one time interface meaning that it shouldn't be used in between transition
// phases.
type Rules struct {
	ChainID                                     *big.Int
	IsHomestead, IsEIP150, IsEIP155, IsEIP158   bool
	IsByzantium, IsConstantinople, IsPetersburg bool
}

// Rules ensures c's ChainID is not nil.
func (c *ChainConfig) Rules(num *big.Int) Rules {
	chainID := c.ChainID
	if chainID == nil {
		chainID = new(big.Int)
	}
	return Rules{
		ChainID:          new(big.Int).Set(chainID),
		IsHomestead:      c.IsHomestead(num),
		IsEIP150:         c.IsEIP150(num),
		IsEIP155:         c.IsEIP155(num),
		IsEIP158:         c.IsEIP158(num),
		IsByzantium:      c.IsByzantium(num),
		IsConstantinople: c.IsConstantinople(num),
		IsPetersburg:     c.IsPetersburg(num),
	}
}<|MERGE_RESOLUTION|>--- conflicted
+++ resolved
@@ -21,12 +21,15 @@
 	"fmt"
 	"math/big"
 
-<<<<<<< HEAD
 	"github.com/Onther-Tech/plasma-evm/common"
-=======
-	"github.com/ethereum/go-ethereum/common"
-	"github.com/ethereum/go-ethereum/crypto"
->>>>>>> f7cdea2b
+	"github.com/Onther-Tech/plasma-evm/crypto"
+)
+
+var (
+	MainnetChainId = big.NewInt(16)
+	TestnetChainId = big.NewInt(163)
+	RinkebyChainId = big.NewInt(164)
+	DevelopChainId = big.NewInt(1337)
 )
 
 // Genesis hashes to enforce below configs on.
@@ -36,7 +39,6 @@
 	TestnetGenesisHash = common.HexToHash("0x41941023680923e0fe4d74a34bdac8141f2540e3ae90623718e47d66d1ca4a2d")
 	RinkebyGenesisHash = common.HexToHash("0x6341fd3daf94b748c72ced5a5b26028f2474f5f00d824504e4fa37a75767e177")
 	GoerliGenesisHash  = common.HexToHash("0xbf7e331f7f7c1dd2e05159666b3bf8bc7a8a3a9eb1d518969eab529dd9b88c1a")
-<<<<<<< HEAD
 )
 
 // TrustedCheckpoints associates each known checkpoint with the genesis hash of
@@ -48,27 +50,6 @@
 	GoerliGenesisHash:  GoerliTrustedCheckpoint,
 }
 
-var (
-	MainnetChainId = big.NewInt(16)
-	TestnetChainId = big.NewInt(163)
-
-	// TODO: rename PoA testnet name
-	RinkebyChainId = big.NewInt(164)
-
-	DevelopChainId = big.NewInt(1337)
-=======
->>>>>>> f7cdea2b
-)
-
-// TrustedCheckpoints associates each known checkpoint with the genesis hash of
-// the chain it belongs to.
-var TrustedCheckpoints = map[common.Hash]*TrustedCheckpoint{
-	MainnetGenesisHash: MainnetTrustedCheckpoint,
-	TestnetGenesisHash: TestnetTrustedCheckpoint,
-	RinkebyGenesisHash: RinkebyTrustedCheckpoint,
-	GoerliGenesisHash:  GoerliTrustedCheckpoint,
-}
-
 // CheckpointOracles associates each known checkpoint oracles with the genesis hash of
 // the chain it belongs to.
 var CheckpointOracles = map[common.Hash]*CheckpointOracleConfig{
@@ -78,7 +59,6 @@
 var (
 	// MainnetChainConfig is the chain parameters to run a node on the main network.
 	MainnetChainConfig = &ChainConfig{
-<<<<<<< HEAD
 		ChainID:             MainnetChainId,
 		HomesteadBlock:      big.NewInt(0),
 		DAOForkBlock:        nil,
@@ -90,28 +70,11 @@
 		ByzantiumBlock:      big.NewInt(0),
 		ConstantinopleBlock: nil,
 		PetersburgBlock:     nil,
-=======
-		ChainID:             big.NewInt(1),
-		HomesteadBlock:      big.NewInt(1150000),
-		DAOForkBlock:        big.NewInt(1920000),
-		DAOForkSupport:      true,
-		EIP150Block:         big.NewInt(2463000),
-		EIP150Hash:          common.HexToHash("0x2086799aeebeae135c246c65021c82b4e15a2c451340993aacfd2751886514f0"),
-		EIP155Block:         big.NewInt(2675000),
-		EIP158Block:         big.NewInt(2675000),
-		ByzantiumBlock:      big.NewInt(4370000),
-		ConstantinopleBlock: big.NewInt(7280000),
-		PetersburgBlock:     big.NewInt(7280000),
->>>>>>> f7cdea2b
 		Ethash:              new(EthashConfig),
 	}
 
 	// MainnetTrustedCheckpoint contains the light client trusted checkpoint for the main network.
 	MainnetTrustedCheckpoint = &TrustedCheckpoint{
-<<<<<<< HEAD
-		Name:         "mainnet",
-=======
->>>>>>> f7cdea2b
 		SectionIndex: 227,
 		SectionHead:  common.HexToHash("0xa2e0b25d72c2fc6e35a7f853cdacb193b4b4f95c606accf7f8fa8415283582c7"),
 		CHTRoot:      common.HexToHash("0xf69bdd4053b95b61a27b106a0e86103d791edd8574950dc96aa351ab9b9f1aa0"),
@@ -125,30 +88,17 @@
 		DAOForkBlock:        nil,
 		DAOForkSupport:      false,
 		EIP150Block:         big.NewInt(0),
-<<<<<<< HEAD
 		EIP150Hash:          common.Hash{},
 		EIP155Block:         big.NewInt(0),
 		EIP158Block:         big.NewInt(0),
 		ByzantiumBlock:      big.NewInt(0),
 		ConstantinopleBlock: nil,
 		PetersburgBlock:     nil,
-=======
-		EIP150Hash:          common.HexToHash("0x41941023680923e0fe4d74a34bdac8141f2540e3ae90623718e47d66d1ca4a2d"),
-		EIP155Block:         big.NewInt(10),
-		EIP158Block:         big.NewInt(10),
-		ByzantiumBlock:      big.NewInt(1700000),
-		ConstantinopleBlock: big.NewInt(4230000),
-		PetersburgBlock:     big.NewInt(4939394),
->>>>>>> f7cdea2b
 		Ethash:              new(EthashConfig),
 	}
 
 	// TestnetTrustedCheckpoint contains the light client trusted checkpoint for the Ropsten test network.
 	TestnetTrustedCheckpoint = &TrustedCheckpoint{
-<<<<<<< HEAD
-		Name:         "testnet",
-=======
->>>>>>> f7cdea2b
 		SectionIndex: 161,
 		SectionHead:  common.HexToHash("0x5378afa734e1feafb34bcca1534c4d96952b754579b96a4afb23d5301ecececc"),
 		CHTRoot:      common.HexToHash("0x1cf2b071e7443a62914362486b613ff30f60cea0d9c268ed8c545f876a3ee60c"),
@@ -176,18 +126,12 @@
 
 	// RinkebyTrustedCheckpoint contains the light client trusted checkpoint for the Rinkeby test network.
 	RinkebyTrustedCheckpoint = &TrustedCheckpoint{
-<<<<<<< HEAD
-		Name:         "rinkeby",
-=======
->>>>>>> f7cdea2b
 		SectionIndex: 125,
 		SectionHead:  common.HexToHash("0x8a738386f6bb34add15846f8f49c4c519a2f32519096e792b9f43bcb407c831c"),
 		CHTRoot:      common.HexToHash("0xa1e5720a9bad4dce794f129e4ac6744398197b652868011486a6f89c8ec84a75"),
 		BloomRoot:    common.HexToHash("0xa3048fe8b7e30f77f11bc755a88478363d7d3e71c2bdfe4e8ab9e269cd804ba2"),
 	}
 
-<<<<<<< HEAD
-=======
 	// RinkebyCheckpointOracle contains a set of configs for the Rinkeby test network oracle.
 	RinkebyCheckpointOracle = &CheckpointOracleConfig{
 		Address: common.HexToAddress("0xebe8eFA441B9302A0d7eaECc277c09d20D684540"),
@@ -200,7 +144,6 @@
 		Threshold: 2,
 	}
 
->>>>>>> f7cdea2b
 	// GoerliChainConfig contains the chain parameters to run a node on the Görli test network.
 	GoerliChainConfig = &ChainConfig{
 		ChainID:             big.NewInt(5),
@@ -221,10 +164,6 @@
 
 	// GoerliTrustedCheckpoint contains the light client trusted checkpoint for the Görli test network.
 	GoerliTrustedCheckpoint = &TrustedCheckpoint{
-<<<<<<< HEAD
-		Name:         "goerli",
-=======
->>>>>>> f7cdea2b
 		SectionIndex: 9,
 		SectionHead:  common.HexToHash("0x8e223d827391eee53b07cb8ee057dbfa11c93e0b45352188c783affd7840a921"),
 		CHTRoot:      common.HexToHash("0xe0a817ac69b36c1e437c5b0cff9e764853f5115702b5f66d451b665d6afb7e78"),
