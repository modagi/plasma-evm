// Copyright 2016 The go-ethereum Authors
// This file is part of the go-ethereum library.
//
// The go-ethereum library is free software: you can redistribute it and/or modify
// it under the terms of the GNU Lesser General Public License as published by
// the Free Software Foundation, either version 3 of the License, or
// (at your option) any later version.
//
// The go-ethereum library is distributed in the hope that it will be useful,
// but WITHOUT ANY WARRANTY; without even the implied warranty of
// MERCHANTABILITY or FITNESS FOR A PARTICULAR PURPOSE. See the
// GNU Lesser General Public License for more details.
//
// You should have received a copy of the GNU Lesser General Public License
// along with the go-ethereum library. If not, see <http://www.gnu.org/licenses/>.

package params

import (
	"fmt"
	"math/big"

	"github.com/Onther-Tech/plasma-evm/common"
)

// Genesis hashes to enforce below configs on.
var (
	MainnetGenesisHash = common.HexToHash("0xd4e56740f876aef8c010b86a40d5f56745a118d0906a34e69aec8c0db1cb8fa3")
	TestnetGenesisHash = common.HexToHash("0x41941023680923e0fe4d74a34bdac8141f2540e3ae90623718e47d66d1ca4a2d")
	RinkebyGenesisHash = common.HexToHash("0x6341fd3daf94b748c72ced5a5b26028f2474f5f00d824504e4fa37a75767e177")
)

var (
	// MainnetChainConfig is the chain parameters to run a node on the main network.
	MainnetChainConfig = &ChainConfig{
		ChainID:             big.NewInt(1),
		HomesteadBlock:      big.NewInt(1150000),
		DAOForkBlock:        big.NewInt(1920000),
		DAOForkSupport:      true,
		EIP150Block:         big.NewInt(2463000),
		EIP150Hash:          common.HexToHash("0x2086799aeebeae135c246c65021c82b4e15a2c451340993aacfd2751886514f0"),
		EIP155Block:         big.NewInt(2675000),
		EIP158Block:         big.NewInt(2675000),
		ByzantiumBlock:      big.NewInt(4370000),
		ConstantinopleBlock: big.NewInt(7080000),
		Ethash:              new(EthashConfig),
	}

<<<<<<< HEAD
	PlasmaChainConfig = &ChainConfig{
		ChainID:             big.NewInt(16),
		HomesteadBlock:      big.NewInt(0),
		DAOForkBlock:        nil,
		DAOForkSupport:      false,
		EIP150Block:         big.NewInt(0),
		EIP150Hash:          common.Hash{},
		EIP155Block:         big.NewInt(0),
		EIP158Block:         big.NewInt(0),
		ByzantiumBlock:      big.NewInt(0),
		ConstantinopleBlock: nil,
		Ethash:              new(EthashConfig),
=======
	// MainnetTrustedCheckpoint contains the light client trusted checkpoint for the main network.
	MainnetTrustedCheckpoint = &TrustedCheckpoint{
		Name:         "mainnet",
		SectionIndex: 208,
		SectionHead:  common.HexToHash("0x5e9f7696c397d9df8f3b1abda857753575c6f5cff894e1a3d9e1a2af1bd9d6ac"),
		CHTRoot:      common.HexToHash("0x954a63134f6897f015f026387c59c98c4dae7b336610ff5a143455aac9153e9d"),
		BloomRoot:    common.HexToHash("0x8006c5e44b14d90d7cc9cd5fa1cb48cf53697ee3bbbf4b76fdfa70b0242500a9"),
>>>>>>> 24d727b6
	}

	// TestnetChainConfig contains the chain parameters to run a node on the Ropsten test network.
	TestnetChainConfig = &ChainConfig{
		ChainID:             big.NewInt(3),
		HomesteadBlock:      big.NewInt(0),
		DAOForkBlock:        nil,
		DAOForkSupport:      true,
		EIP150Block:         big.NewInt(0),
		EIP150Hash:          common.HexToHash("0x41941023680923e0fe4d74a34bdac8141f2540e3ae90623718e47d66d1ca4a2d"),
		EIP155Block:         big.NewInt(10),
		EIP158Block:         big.NewInt(10),
		ByzantiumBlock:      big.NewInt(1700000),
		ConstantinopleBlock: big.NewInt(4230000),
		Ethash:              new(EthashConfig),
	}

	// TestnetTrustedCheckpoint contains the light client trusted checkpoint for the Ropsten test network.
	TestnetTrustedCheckpoint = &TrustedCheckpoint{
		Name:         "testnet",
		SectionIndex: 139,
		SectionHead:  common.HexToHash("0x9fad89a5e3b993c8339b9cf2cbbeb72cd08774ea6b71b105b3dd880420c618f4"),
		CHTRoot:      common.HexToHash("0xc815833881989c5d2035147e1a79a33d22cbc5313e104ff01e6ab405bd28b317"),
		BloomRoot:    common.HexToHash("0xd94ee9f3c480858f53ec5d059aebdbb2e8d904702f100875ee59ec5f366e841d"),
	}

	// RinkebyChainConfig contains the chain parameters to run a node on the Rinkeby test network.
	RinkebyChainConfig = &ChainConfig{
		ChainID:             big.NewInt(4),
		HomesteadBlock:      big.NewInt(1),
		DAOForkBlock:        nil,
		DAOForkSupport:      true,
		EIP150Block:         big.NewInt(2),
		EIP150Hash:          common.HexToHash("0x9b095b36c15eaf13044373aef8ee0bd3a382a5abb92e402afa44b8249c3a90e9"),
		EIP155Block:         big.NewInt(3),
		EIP158Block:         big.NewInt(3),
		ByzantiumBlock:      big.NewInt(1035301),
		ConstantinopleBlock: big.NewInt(3660663),
		Clique: &CliqueConfig{
			Period: 15,
			Epoch:  30000,
		},
	}

	// RinkebyTrustedCheckpoint contains the light client trusted checkpoint for the Rinkeby test network.
	RinkebyTrustedCheckpoint = &TrustedCheckpoint{
		Name:         "rinkeby",
		SectionIndex: 105,
		SectionHead:  common.HexToHash("0xec8147d43f936258aaf1b9b9ec91b0a853abf7109f436a23649be809ea43d507"),
		CHTRoot:      common.HexToHash("0xd92703b444846a3db928e87e450770e5d5cbe193131dc8f7c4cf18b4de925a75"),
		BloomRoot:    common.HexToHash("0xff45a6f807138a2cde0cea0c209d9ce5ad8e43ccaae5a7c41af801bb72a1ef96"),
	}

	// AllEthashProtocolChanges contains every protocol change (EIPs) introduced
	// and accepted by the Ethereum core developers into the Ethash consensus.
	//
	// This configuration is intentionally not using keyed fields to force anyone
	// adding flags to the config to also have to set these fields.
	AllEthashProtocolChanges = &ChainConfig{big.NewInt(1337), big.NewInt(0), nil, false, big.NewInt(0), common.Hash{}, big.NewInt(0), big.NewInt(0), big.NewInt(0), big.NewInt(0), nil, new(EthashConfig), nil}

	// AllCliqueProtocolChanges contains every protocol change (EIPs) introduced
	// and accepted by the Ethereum core developers into the Clique consensus.
	//
	// This configuration is intentionally not using keyed fields to force anyone
	// adding flags to the config to also have to set these fields.
	AllCliqueProtocolChanges = &ChainConfig{big.NewInt(1337), big.NewInt(0), nil, false, big.NewInt(0), common.Hash{}, big.NewInt(0), big.NewInt(0), big.NewInt(0), big.NewInt(0), nil, nil, &CliqueConfig{Period: 0, Epoch: 30000}}

	TestChainConfig = &ChainConfig{big.NewInt(1), big.NewInt(0), nil, false, big.NewInt(0), common.Hash{}, big.NewInt(0), big.NewInt(0), big.NewInt(0), big.NewInt(0), nil, new(EthashConfig), nil}
	TestRules       = TestChainConfig.Rules(new(big.Int))
)

// TrustedCheckpoint represents a set of post-processed trie roots (CHT and
// BloomTrie) associated with the appropriate section index and head hash. It is
// used to start light syncing from this checkpoint and avoid downloading the
// entire header chain while still being able to securely access old headers/logs.
type TrustedCheckpoint struct {
	Name         string      `json:"-"`
	SectionIndex uint64      `json:"sectionIndex"`
	SectionHead  common.Hash `json:"sectionHead"`
	CHTRoot      common.Hash `json:"chtRoot"`
	BloomRoot    common.Hash `json:"bloomRoot"`
}

// ChainConfig is the core config which determines the blockchain settings.
//
// ChainConfig is stored in the database on a per block basis. This means
// that any network, identified by its genesis block, can have its own
// set of configuration options.
type ChainConfig struct {
	ChainID *big.Int `json:"chainId"` // chainId identifies the current chain and is used for replay protection

	HomesteadBlock *big.Int `json:"homesteadBlock,omitempty"` // Homestead switch block (nil = no fork, 0 = already homestead)

	DAOForkBlock   *big.Int `json:"daoForkBlock,omitempty"`   // TheDAO hard-fork switch block (nil = no fork)
	DAOForkSupport bool     `json:"daoForkSupport,omitempty"` // Whether the nodes supports or opposes the DAO hard-fork

	// EIP150 implements the Gas price changes (https://github.com/ethereum/EIPs/issues/150)
	EIP150Block *big.Int    `json:"eip150Block,omitempty"` // EIP150 HF block (nil = no fork)
	EIP150Hash  common.Hash `json:"eip150Hash,omitempty"`  // EIP150 HF hash (needed for header only clients as only gas pricing changed)

	EIP155Block *big.Int `json:"eip155Block,omitempty"` // EIP155 HF block
	EIP158Block *big.Int `json:"eip158Block,omitempty"` // EIP158 HF block

	ByzantiumBlock      *big.Int `json:"byzantiumBlock,omitempty"`      // Byzantium switch block (nil = no fork, 0 = already on byzantium)
	ConstantinopleBlock *big.Int `json:"constantinopleBlock,omitempty"` // Constantinople switch block (nil = no fork, 0 = already activated)
	EWASMBlock          *big.Int `json:"ewasmBlock,omitempty"`          // EWASM switch block (nil = no fork, 0 = already activated)

	// Various consensus engines
	Ethash *EthashConfig `json:"ethash,omitempty"`
	Clique *CliqueConfig `json:"clique,omitempty"`
}

// EthashConfig is the consensus engine configs for proof-of-work based sealing.
type EthashConfig struct{}

// String implements the stringer interface, returning the consensus engine details.
func (c *EthashConfig) String() string {
	return "ethash"
}

// CliqueConfig is the consensus engine configs for proof-of-authority based sealing.
type CliqueConfig struct {
	Period uint64 `json:"period"` // Number of seconds between blocks to enforce
	Epoch  uint64 `json:"epoch"`  // Epoch length to reset votes and checkpoint
}

// String implements the stringer interface, returning the consensus engine details.
func (c *CliqueConfig) String() string {
	return "clique"
}

// String implements the fmt.Stringer interface.
func (c *ChainConfig) String() string {
	var engine interface{}
	switch {
	case c.Ethash != nil:
		engine = c.Ethash
	case c.Clique != nil:
		engine = c.Clique
	default:
		engine = "unknown"
	}
	return fmt.Sprintf("{ChainID: %v Homestead: %v DAO: %v DAOSupport: %v EIP150: %v EIP155: %v EIP158: %v Byzantium: %v Constantinople: %v Engine: %v}",
		c.ChainID,
		c.HomesteadBlock,
		c.DAOForkBlock,
		c.DAOForkSupport,
		c.EIP150Block,
		c.EIP155Block,
		c.EIP158Block,
		c.ByzantiumBlock,
		c.ConstantinopleBlock,
		engine,
	)
}

// IsHomestead returns whether num is either equal to the homestead block or greater.
func (c *ChainConfig) IsHomestead(num *big.Int) bool {
	return isForked(c.HomesteadBlock, num)
}

// IsDAOFork returns whether num is either equal to the DAO fork block or greater.
func (c *ChainConfig) IsDAOFork(num *big.Int) bool {
	return isForked(c.DAOForkBlock, num)
}

// IsEIP150 returns whether num is either equal to the EIP150 fork block or greater.
func (c *ChainConfig) IsEIP150(num *big.Int) bool {
	return isForked(c.EIP150Block, num)
}

// IsEIP155 returns whether num is either equal to the EIP155 fork block or greater.
func (c *ChainConfig) IsEIP155(num *big.Int) bool {
	return isForked(c.EIP155Block, num)
}

// IsEIP158 returns whether num is either equal to the EIP158 fork block or greater.
func (c *ChainConfig) IsEIP158(num *big.Int) bool {
	return isForked(c.EIP158Block, num)
}

// IsByzantium returns whether num is either equal to the Byzantium fork block or greater.
func (c *ChainConfig) IsByzantium(num *big.Int) bool {
	return isForked(c.ByzantiumBlock, num)
}

// IsConstantinople returns whether num is either equal to the Constantinople fork block or greater.
func (c *ChainConfig) IsConstantinople(num *big.Int) bool {
	return isForked(c.ConstantinopleBlock, num)
}

// IsEWASM returns whether num represents a block number after the EWASM fork
func (c *ChainConfig) IsEWASM(num *big.Int) bool {
	return isForked(c.EWASMBlock, num)
}

// GasTable returns the gas table corresponding to the current phase (homestead or homestead reprice).
//
// The returned GasTable's fields shouldn't, under any circumstances, be changed.
func (c *ChainConfig) GasTable(num *big.Int) GasTable {
	if num == nil {
		return GasTableHomestead
	}
	switch {
	case c.IsConstantinople(num):
		return GasTableConstantinople
	case c.IsEIP158(num):
		return GasTableEIP158
	case c.IsEIP150(num):
		return GasTableEIP150
	default:
		return GasTableHomestead
	}
}

// CheckCompatible checks whether scheduled fork transitions have been imported
// with a mismatching chain configuration.
func (c *ChainConfig) CheckCompatible(newcfg *ChainConfig, height uint64) *ConfigCompatError {
	bhead := new(big.Int).SetUint64(height)

	// Iterate checkCompatible to find the lowest conflict.
	var lasterr *ConfigCompatError
	for {
		err := c.checkCompatible(newcfg, bhead)
		if err == nil || (lasterr != nil && err.RewindTo == lasterr.RewindTo) {
			break
		}
		lasterr = err
		bhead.SetUint64(err.RewindTo)
	}
	return lasterr
}

func (c *ChainConfig) checkCompatible(newcfg *ChainConfig, head *big.Int) *ConfigCompatError {
	if isForkIncompatible(c.HomesteadBlock, newcfg.HomesteadBlock, head) {
		return newCompatError("Homestead fork block", c.HomesteadBlock, newcfg.HomesteadBlock)
	}
	if isForkIncompatible(c.DAOForkBlock, newcfg.DAOForkBlock, head) {
		return newCompatError("DAO fork block", c.DAOForkBlock, newcfg.DAOForkBlock)
	}
	if c.IsDAOFork(head) && c.DAOForkSupport != newcfg.DAOForkSupport {
		return newCompatError("DAO fork support flag", c.DAOForkBlock, newcfg.DAOForkBlock)
	}
	if isForkIncompatible(c.EIP150Block, newcfg.EIP150Block, head) {
		return newCompatError("EIP150 fork block", c.EIP150Block, newcfg.EIP150Block)
	}
	if isForkIncompatible(c.EIP155Block, newcfg.EIP155Block, head) {
		return newCompatError("EIP155 fork block", c.EIP155Block, newcfg.EIP155Block)
	}
	if isForkIncompatible(c.EIP158Block, newcfg.EIP158Block, head) {
		return newCompatError("EIP158 fork block", c.EIP158Block, newcfg.EIP158Block)
	}
	if c.IsEIP158(head) && !configNumEqual(c.ChainID, newcfg.ChainID) {
		return newCompatError("EIP158 chain ID", c.EIP158Block, newcfg.EIP158Block)
	}
	if isForkIncompatible(c.ByzantiumBlock, newcfg.ByzantiumBlock, head) {
		return newCompatError("Byzantium fork block", c.ByzantiumBlock, newcfg.ByzantiumBlock)
	}
	if isForkIncompatible(c.ConstantinopleBlock, newcfg.ConstantinopleBlock, head) {
		return newCompatError("Constantinople fork block", c.ConstantinopleBlock, newcfg.ConstantinopleBlock)
	}
	if isForkIncompatible(c.EWASMBlock, newcfg.EWASMBlock, head) {
		return newCompatError("ewasm fork block", c.EWASMBlock, newcfg.EWASMBlock)
	}
	return nil
}

// isForkIncompatible returns true if a fork scheduled at s1 cannot be rescheduled to
// block s2 because head is already past the fork.
func isForkIncompatible(s1, s2, head *big.Int) bool {
	return (isForked(s1, head) || isForked(s2, head)) && !configNumEqual(s1, s2)
}

// isForked returns whether a fork scheduled at block s is active at the given head block.
func isForked(s, head *big.Int) bool {
	if s == nil || head == nil {
		return false
	}
	return s.Cmp(head) <= 0
}

func configNumEqual(x, y *big.Int) bool {
	if x == nil {
		return y == nil
	}
	if y == nil {
		return x == nil
	}
	return x.Cmp(y) == 0
}

// ConfigCompatError is raised if the locally-stored blockchain is initialised with a
// ChainConfig that would alter the past.
type ConfigCompatError struct {
	What string
	// block numbers of the stored and new configurations
	StoredConfig, NewConfig *big.Int
	// the block number to which the local chain must be rewound to correct the error
	RewindTo uint64
}

func newCompatError(what string, storedblock, newblock *big.Int) *ConfigCompatError {
	var rew *big.Int
	switch {
	case storedblock == nil:
		rew = newblock
	case newblock == nil || storedblock.Cmp(newblock) < 0:
		rew = storedblock
	default:
		rew = newblock
	}
	err := &ConfigCompatError{what, storedblock, newblock, 0}
	if rew != nil && rew.Sign() > 0 {
		err.RewindTo = rew.Uint64() - 1
	}
	return err
}

func (err *ConfigCompatError) Error() string {
	return fmt.Sprintf("mismatching %s in database (have %d, want %d, rewindto %d)", err.What, err.StoredConfig, err.NewConfig, err.RewindTo)
}

// Rules wraps ChainConfig and is merely syntactic sugar or can be used for functions
// that do not have or require information about the block.
//
// Rules is a one time interface meaning that it shouldn't be used in between transition
// phases.
type Rules struct {
	ChainID                                   *big.Int
	IsHomestead, IsEIP150, IsEIP155, IsEIP158 bool
	IsByzantium, IsConstantinople             bool
}

// Rules ensures c's ChainID is not nil.
func (c *ChainConfig) Rules(num *big.Int) Rules {
	chainID := c.ChainID
	if chainID == nil {
		chainID = new(big.Int)
	}
	return Rules{
		ChainID:          new(big.Int).Set(chainID),
		IsHomestead:      c.IsHomestead(num),
		IsEIP150:         c.IsEIP150(num),
		IsEIP155:         c.IsEIP155(num),
		IsEIP158:         c.IsEIP158(num),
		IsByzantium:      c.IsByzantium(num),
		IsConstantinople: c.IsConstantinople(num),
	}
}<|MERGE_RESOLUTION|>--- conflicted
+++ resolved
@@ -46,7 +46,6 @@
 		Ethash:              new(EthashConfig),
 	}
 
-<<<<<<< HEAD
 	PlasmaChainConfig = &ChainConfig{
 		ChainID:             big.NewInt(16),
 		HomesteadBlock:      big.NewInt(0),
@@ -59,7 +58,8 @@
 		ByzantiumBlock:      big.NewInt(0),
 		ConstantinopleBlock: nil,
 		Ethash:              new(EthashConfig),
-=======
+	}
+
 	// MainnetTrustedCheckpoint contains the light client trusted checkpoint for the main network.
 	MainnetTrustedCheckpoint = &TrustedCheckpoint{
 		Name:         "mainnet",
@@ -67,7 +67,6 @@
 		SectionHead:  common.HexToHash("0x5e9f7696c397d9df8f3b1abda857753575c6f5cff894e1a3d9e1a2af1bd9d6ac"),
 		CHTRoot:      common.HexToHash("0x954a63134f6897f015f026387c59c98c4dae7b336610ff5a143455aac9153e9d"),
 		BloomRoot:    common.HexToHash("0x8006c5e44b14d90d7cc9cd5fa1cb48cf53697ee3bbbf4b76fdfa70b0242500a9"),
->>>>>>> 24d727b6
 	}
 
 	// TestnetChainConfig contains the chain parameters to run a node on the Ropsten test network.
