--- conflicted
+++ resolved
@@ -81,9 +81,6 @@
 	// Assemble the test environment
 	server, client, tearDown := newClientServerEnv(t, 4, protocol, nil, nil, 0, false, true)
 	defer tearDown()
-<<<<<<< HEAD
-	client.handler.synchronise(client.peer.peer)
-=======
 
 	client.handler.synchronise(client.peer.peer)
 
@@ -92,7 +89,6 @@
 	if clientHead.Number.Uint64() != 4 {
 		t.Fatalf("Failed to sync the chain with server, head: %v", clientHead.Number.Uint64())
 	}
->>>>>>> 15d09038
 
 	test := func(expFail uint64) {
 		for i := uint64(0); i <= server.handler.blockchain.CurrentHeader().Number.Uint64(); i++ {
