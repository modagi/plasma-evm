--- conflicted
+++ resolved
@@ -167,11 +167,7 @@
 // newTestProtocolManager creates a new protocol manager for testing purposes,
 // with the given number of blocks already known, potential notification
 // channels for different events and relative chain indexers array.
-<<<<<<< HEAD
-func newTestProtocolManager(lightSync bool, blocks int, odr *LesOdr, indexers []*core.ChainIndexer, peers *peerSet, db ethdb.Database, ulcConfig *pls.ULCConfig, testCost uint64, clock mclock.Clock) (*ProtocolManager, *backends.SimulatedBackend, error) {
-=======
 func newTestProtocolManager(lightSync bool, blocks int, odr *LesOdr, indexers []*core.ChainIndexer, peers *peerSet, db ethdb.Database, ulcServers []string, ulcFraction int, testCost uint64, clock mclock.Clock) (*ProtocolManager, *backends.SimulatedBackend, error) {
->>>>>>> 25215091
 	var (
 		evmux  = new(event.TypeMux)
 		engine = ethash.NewFaker()
@@ -253,13 +249,8 @@
 // with the given number of blocks already known, potential notification channels
 // for different events and relative chain indexers array. In case of an error, the
 // constructor force-fails the test.
-<<<<<<< HEAD
-func newTestProtocolManagerMust(t *testing.T, lightSync bool, blocks int, odr *LesOdr, indexers []*core.ChainIndexer, peers *peerSet, db ethdb.Database, ulcConfig *pls.ULCConfig) (*ProtocolManager, *backends.SimulatedBackend) {
-	pm, backend, err := newTestProtocolManager(lightSync, blocks, odr, indexers, peers, db, ulcConfig, 0, &mclock.System{})
-=======
 func newTestProtocolManagerMust(t *testing.T, lightSync bool, blocks int, odr *LesOdr, indexers []*core.ChainIndexer, peers *peerSet, db ethdb.Database, ulcServers []string, ulcFraction int) (*ProtocolManager, *backends.SimulatedBackend) {
 	pm, backend, err := newTestProtocolManager(lightSync, blocks, odr, indexers, peers, db, ulcServers, ulcFraction, 0, &mclock.System{})
->>>>>>> 25215091
 	if err != nil {
 		t.Fatalf("Failed to create protocol manager: %v", err)
 	}
