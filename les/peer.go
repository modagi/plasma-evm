--- conflicted
+++ resolved
@@ -25,7 +25,6 @@
 	"sync/atomic"
 	"time"
 
-<<<<<<< HEAD
 	"github.com/Onther-Tech/plasma-evm/common"
 	"github.com/Onther-Tech/plasma-evm/common/mclock"
 	"github.com/Onther-Tech/plasma-evm/core"
@@ -34,19 +33,8 @@
 	"github.com/Onther-Tech/plasma-evm/les/flowcontrol"
 	"github.com/Onther-Tech/plasma-evm/light"
 	"github.com/Onther-Tech/plasma-evm/p2p"
+	"github.com/Onther-Tech/plasma-evm/params"
 	"github.com/Onther-Tech/plasma-evm/rlp"
-=======
-	"github.com/ethereum/go-ethereum/common"
-	"github.com/ethereum/go-ethereum/common/mclock"
-	"github.com/ethereum/go-ethereum/core"
-	"github.com/ethereum/go-ethereum/core/types"
-	"github.com/ethereum/go-ethereum/eth"
-	"github.com/ethereum/go-ethereum/les/flowcontrol"
-	"github.com/ethereum/go-ethereum/light"
-	"github.com/ethereum/go-ethereum/p2p"
-	"github.com/ethereum/go-ethereum/params"
-	"github.com/ethereum/go-ethereum/rlp"
->>>>>>> f7cdea2b
 )
 
 var (
@@ -91,13 +79,10 @@
 	network uint64 // Network ID being on
 
 	announceType uint64
-<<<<<<< HEAD
-=======
 
 	// Checkpoint relative fields
 	checkpoint       params.TrustedCheckpoint
 	checkpointNumber uint64
->>>>>>> f7cdea2b
 
 	id string
 
@@ -595,8 +580,6 @@
 		send = send.add("flowControl/MRC", costList)
 		p.fcCosts = costList.decode(ProtocolLengths[uint(p.version)])
 		p.fcParams = server.defParams
-<<<<<<< HEAD
-=======
 
 		if server.protocolManager != nil && server.protocolManager.reg != nil && server.protocolManager.reg.isRunning() {
 			cp, height := server.protocolManager.reg.stableCheckpoint()
@@ -605,7 +588,6 @@
 				send = send.add("checkpoint/registerHeight", height)
 			}
 		}
->>>>>>> f7cdea2b
 	} else {
 		//on client node
 		p.announceType = announceTypeSimple
@@ -689,13 +671,8 @@
 			return errResp(ErrUselessPeer, "peer cannot serve requests")
 		}
 
-<<<<<<< HEAD
-		var params flowcontrol.ServerParams
-		if err := recv.get("flowControl/BL", &params.BufLimit); err != nil {
-=======
 		var sParams flowcontrol.ServerParams
 		if err := recv.get("flowControl/BL", &sParams.BufLimit); err != nil {
->>>>>>> f7cdea2b
 			return err
 		}
 		if err := recv.get("flowControl/MRR", &sParams.MinRecharge); err != nil {
@@ -705,11 +682,6 @@
 		if err := recv.get("flowControl/MRC", &MRC); err != nil {
 			return err
 		}
-<<<<<<< HEAD
-		p.fcParams = params
-		p.fcServer = flowcontrol.NewServerNode(params, &mclock.System{})
-		p.fcCosts = MRC.decode(ProtocolLengths[uint(p.version)])
-=======
 		p.fcParams = sParams
 		p.fcServer = flowcontrol.NewServerNode(sParams, &mclock.System{})
 		p.fcCosts = MRC.decode(ProtocolLengths[uint(p.version)])
@@ -717,7 +689,6 @@
 		recv.get("checkpoint/value", &p.checkpoint)
 		recv.get("checkpoint/registerHeight", &p.checkpointNumber)
 
->>>>>>> f7cdea2b
 		if !p.isOnlyAnnounce {
 			for msgCode := range reqAvgTimeCost {
 				if p.fcCosts[msgCode] == nil {
