--- conflicted
+++ resolved
@@ -80,22 +80,14 @@
 			data := append([]byte{0x19, 0x00}, append(registrarAddr.Bytes(), append([]byte{0, 0, 0, 0, 0, 0, 0, 0}, cp.Hash().Bytes()...)...)...)
 			sig, _ := crypto.Sign(crypto.Keccak256(data), signerKey)
 			sig[64] += 27 // Transform V from 0/1 to 27/28 according to the yellow paper
-<<<<<<< HEAD
-			if _, err := server.handler.server.oracle.contract.RegisterCheckpoint(bind.NewKeyedTransactor(signerKey), cp.SectionIndex, cp.Hash().Bytes(), new(big.Int).Sub(header.Number, big.NewInt(1)), header.ParentHash, [][]byte{sig}); err != nil {
-=======
 			if _, err := server.handler.server.oracle.Contract().RegisterCheckpoint(bind.NewKeyedTransactor(signerKey), cp.SectionIndex, cp.Hash().Bytes(), new(big.Int).Sub(header.Number, big.NewInt(1)), header.ParentHash, [][]byte{sig}); err != nil {
->>>>>>> 15d09038
 				t.Error("register checkpoint failed", err)
 			}
 			server.backend.Commit()
 
 			// Wait for the checkpoint registration
 			for {
-<<<<<<< HEAD
-				_, hash, _, err := server.handler.server.oracle.contract.Contract().GetLatestCheckpoint(nil)
-=======
 				_, hash, _, err := server.handler.server.oracle.Contract().Contract().GetLatestCheckpoint(nil)
->>>>>>> 15d09038
 				if err != nil || hash == [32]byte{} {
 					time.Sleep(10 * time.Millisecond)
 					continue
@@ -107,11 +99,7 @@
 	}
 
 	done := make(chan error)
-<<<<<<< HEAD
-	client.handler.backend.oracle.syncDoneHook = func() {
-=======
 	client.handler.syncDone = func() {
->>>>>>> 15d09038
 		header := client.handler.backend.blockchain.CurrentHeader()
 		if header.Number.Uint64() == expected {
 			done <- nil
@@ -122,8 +110,6 @@
 
 	// Create connected peer pair.
 	_, err1, _, err2 := newTestPeerPair("peer", protocol, server.handler, client.handler)
-<<<<<<< HEAD
-=======
 	select {
 	case <-time.After(time.Millisecond * 100):
 	case err := <-err1:
@@ -223,7 +209,6 @@
 
 	// Create connected peer pair.
 	_, err1, _, err2 := newTestPeerPair("peer", 2, server.handler, client.handler)
->>>>>>> 15d09038
 	select {
 	case <-time.After(time.Millisecond * 100):
 	case err := <-err1:
