--- conflicted
+++ resolved
@@ -20,8 +20,8 @@
 	"crypto/ecdsa"
 	"sync"
 	"time"
-<<<<<<< HEAD
-
+
+	"github.com/Onther-Tech/plasma-evm/accounts/abi/bind"
 	"github.com/Onther-Tech/plasma-evm/common"
 	"github.com/Onther-Tech/plasma-evm/common/mclock"
 	"github.com/Onther-Tech/plasma-evm/core"
@@ -40,28 +40,6 @@
 
 const bufLimitRatio = 6000 // fixed bufLimit/MRR ratio
 
-=======
-
-	"github.com/ethereum/go-ethereum/accounts/abi/bind"
-	"github.com/ethereum/go-ethereum/common"
-	"github.com/ethereum/go-ethereum/common/mclock"
-	"github.com/ethereum/go-ethereum/core"
-	"github.com/ethereum/go-ethereum/core/rawdb"
-	"github.com/ethereum/go-ethereum/core/types"
-	"github.com/ethereum/go-ethereum/eth"
-	"github.com/ethereum/go-ethereum/les/csvlogger"
-	"github.com/ethereum/go-ethereum/les/flowcontrol"
-	"github.com/ethereum/go-ethereum/light"
-	"github.com/ethereum/go-ethereum/log"
-	"github.com/ethereum/go-ethereum/p2p"
-	"github.com/ethereum/go-ethereum/p2p/discv5"
-	"github.com/ethereum/go-ethereum/params"
-	"github.com/ethereum/go-ethereum/rpc"
-)
-
-const bufLimitRatio = 6000 // fixed bufLimit/MRR ratio
-
->>>>>>> f7cdea2b
 const (
 	logFileName          = ""    // csv log file name (disabled if empty)
 	logClientPoolMetrics = true  // log client pool metrics
@@ -95,113 +73,41 @@
 	priorityClientPool         *priorityClientPool
 }
 
-<<<<<<< HEAD
-func NewLesServer(pls *pls.Plasma, config *pls.Config) (*LesServer, error) {
-=======
-func NewLesServer(e *eth.Ethereum, config *eth.Config) (*LesServer, error) {
->>>>>>> f7cdea2b
+func NewLesServer(e *pls.Plasma, config *pls.Config) (*LesServer, error) {
 	var csvLogger *csvlogger.Logger
 	if logFileName != "" {
 		csvLogger = csvlogger.NewLogger(logFileName, time.Second*10, "event, peerId")
 	}
-<<<<<<< HEAD
-
-	quitSync := make(chan struct{})
-	pm, err := NewProtocolManager(
-		pls.BlockChain().Config(),
-		light.DefaultServerIndexerConfig,
-		false,
-		config.NetworkId,
-		pls.EventMux(),
-		pls.Engine(),
-		newPeerSet(),
-		pls.BlockChain(),
-		pls.TxPool(),
-		pls.ChainDb(),
-		nil,
-		nil,
-		nil,
-		quitSync,
-		new(sync.WaitGroup),
-		config.ULC,
-		pls.Synced)
-	if err != nil {
-		return nil, err
-	}
-	if logProtocolHandler {
-		pm.logger = csvLogger
-	}
 	requestLogger := csvLogger
 	if !logRequestServing {
 		requestLogger = nil
 	}
-	pm.servingQueue = newServingQueue(int64(time.Millisecond*10), float64(config.LightServ)/100, requestLogger)
-
-	lesTopics := make([]discv5.Topic, len(AdvertiseProtocolVersions))
-	for i, pv := range AdvertiseProtocolVersions {
-		lesTopics[i] = lesTopic(pls.BlockChain().Genesis().Hash(), pv)
-=======
-	requestLogger := csvLogger
-	if !logRequestServing {
-		requestLogger = nil
-	}
 	lesTopics := make([]discv5.Topic, len(AdvertiseProtocolVersions))
 	for i, pv := range AdvertiseProtocolVersions {
 		lesTopics[i] = lesTopic(e.BlockChain().Genesis().Hash(), pv)
->>>>>>> f7cdea2b
 	}
 	quitSync := make(chan struct{})
 	srv := &LesServer{
 		lesCommons: lesCommons{
 			config:           config,
-<<<<<<< HEAD
-			chainDb:          pls.ChainDb(),
-			iConfig:          light.DefaultServerIndexerConfig,
-			chtIndexer:       light.NewChtIndexer(pls.ChainDb(), nil, params.CHTFrequency, params.HelperTrieProcessConfirmations),
-			bloomTrieIndexer: light.NewBloomTrieIndexer(pls.ChainDb(), nil, params.BloomBitsBlocks, params.BloomTrieFrequency),
-			protocolManager:  pm,
-		},
-		archiveMode:  pls.ArchiveMode(),
-=======
 			iConfig:          light.DefaultServerIndexerConfig,
 			chainDb:          e.ChainDb(),
 			chtIndexer:       light.NewChtIndexer(e.ChainDb(), nil, params.CHTFrequency, params.HelperTrieProcessConfirmations),
 			bloomTrieIndexer: light.NewBloomTrieIndexer(e.ChainDb(), nil, params.BloomBitsBlocks, params.BloomTrieFrequency),
 		},
 		archiveMode:  e.ArchiveMode(),
->>>>>>> f7cdea2b
 		quitSync:     quitSync,
 		lesTopics:    lesTopics,
 		onlyAnnounce: config.OnlyAnnounce,
 		csvLogger:    csvLogger,
 		logTotalCap:  requestLogger.NewChannel("totalCapacity", 0.01),
 	}
-<<<<<<< HEAD
-	srv.costTracker, srv.minCapacity = newCostTracker(pls.ChainDb(), config, requestLogger)
-
-	logger := log.New()
-	pm.server = srv
-	srv.thcNormal = config.LightServ * 4 / 100
-	if srv.thcNormal < 4 {
-		srv.thcNormal = 4
-	}
-	srv.thcBlockProcessing = config.LightServ/100 + 1
-	srv.fcManager = flowcontrol.NewClientManager(nil, &mclock.System{})
-
-	chtSectionCount, _, _ := srv.chtIndexer.Sections()
-	if chtSectionCount != 0 {
-		chtLastSection := chtSectionCount - 1
-		chtSectionHead := srv.chtIndexer.SectionHead(chtLastSection)
-		chtRoot := light.GetChtRoot(pm.chainDb, chtLastSection, chtSectionHead)
-		logger.Info("Loaded CHT", "section", chtLastSection, "head", chtSectionHead, "root", chtRoot)
-=======
 	srv.costTracker, srv.minCapacity = newCostTracker(e.ChainDb(), config, requestLogger)
 
 	logger := log.New()
 	srv.thcNormal = config.LightServ * 4 / 100
 	if srv.thcNormal < 4 {
 		srv.thcNormal = 4
->>>>>>> f7cdea2b
 	}
 	srv.thcBlockProcessing = config.LightServ/100 + 1
 	srv.fcManager = flowcontrol.NewClientManager(nil, &mclock.System{})
@@ -212,81 +118,6 @@
 			"chtroot", checkpoint.CHTRoot, "bloomroot", checkpoint.BloomRoot)
 	}
 
-<<<<<<< HEAD
-	srv.chtIndexer.Start(pls.BlockChain())
-	return srv, nil
-}
-
-func (s *LesServer) APIs() []rpc.API {
-	return []rpc.API{
-		{
-			Namespace: "les",
-			Version:   "1.0",
-			Service:   NewPrivateLightServerAPI(s),
-			Public:    false,
-		},
-	}
-}
-
-// startEventLoop starts an event handler loop that updates the recharge curve of
-// the client manager and adjusts the client pool's size according to the total
-// capacity updates coming from the client manager
-func (s *LesServer) startEventLoop() {
-	s.protocolManager.wg.Add(1)
-
-	blockProcLogger := s.csvLogger
-	if !logBlockProcEvents {
-		blockProcLogger = nil
-	}
-	var processing, procLast bool
-	blockProcFeed := make(chan bool, 100)
-	s.protocolManager.blockchain.(*core.BlockChain).SubscribeBlockProcessingEvent(blockProcFeed)
-	totalRechargeCh := make(chan uint64, 100)
-	totalRecharge := s.costTracker.subscribeTotalRecharge(totalRechargeCh)
-	totalCapacityCh := make(chan uint64, 100)
-	updateRecharge := func() {
-		if processing {
-			if !procLast {
-				blockProcLogger.Event("block processing started")
-			}
-			s.protocolManager.servingQueue.setThreads(s.thcBlockProcessing)
-			s.fcManager.SetRechargeCurve(flowcontrol.PieceWiseLinear{{0, 0}, {totalRecharge, totalRecharge}})
-		} else {
-			if procLast {
-				blockProcLogger.Event("block processing finished")
-			}
-			s.protocolManager.servingQueue.setThreads(s.thcNormal)
-			s.fcManager.SetRechargeCurve(flowcontrol.PieceWiseLinear{{0, 0}, {totalRecharge / 16, totalRecharge / 2}, {totalRecharge / 2, totalRecharge / 2}, {totalRecharge, totalRecharge}})
-		}
-		procLast = processing
-	}
-	updateRecharge()
-	totalCapacity := s.fcManager.SubscribeTotalCapacity(totalCapacityCh)
-	s.priorityClientPool.setLimits(s.maxPeers, totalCapacity)
-
-	var maxFreePeers uint64
-	go func() {
-		for {
-			select {
-			case processing = <-blockProcFeed:
-				updateRecharge()
-			case totalRecharge = <-totalRechargeCh:
-				updateRecharge()
-			case totalCapacity = <-totalCapacityCh:
-				s.logTotalCap.Update(float64(totalCapacity))
-				newFreePeers := totalCapacity / s.freeClientCap
-				if newFreePeers < maxFreePeers && newFreePeers < uint64(s.maxPeers) {
-					log.Warn("Reduced total capacity", "maxFreePeers", newFreePeers)
-				}
-				maxFreePeers = newFreePeers
-				s.priorityClientPool.setLimits(s.maxPeers, totalCapacity)
-			case <-s.protocolManager.quitSync:
-				s.protocolManager.wg.Done()
-				return
-			}
-		}
-	}()
-=======
 	srv.chtIndexer.Start(e.BlockChain())
 
 	oracle := config.CheckpointOracle
@@ -307,7 +138,6 @@
 	pm.server = srv
 
 	return srv, nil
->>>>>>> f7cdea2b
 }
 
 func (s *LesServer) APIs() []rpc.API {
