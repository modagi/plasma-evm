// Copyright 2016 The go-ethereum Authors
// This file is part of the go-ethereum library.
//
// The go-ethereum library is free software: you can redistribute it and/or modify
// it under the terms of the GNU Lesser General Public License as published by
// the Free Software Foundation, either version 3 of the License, or
// (at your option) any later version.
//
// The go-ethereum library is distributed in the hope that it will be useful,
// but WITHOUT ANY WARRANTY; without even the implied warranty of
// MERCHANTABILITY or FITNESS FOR A PARTICULAR PURPOSE. See the
// GNU Lesser General Public License for more details.
//
// You should have received a copy of the GNU Lesser General Public License
// along with the go-ethereum library. If not, see <http://www.gnu.org/licenses/>.

package les

import (
	"encoding/binary"
	"encoding/json"
	"errors"
	"fmt"
	"math/big"
	"sync"
	"sync/atomic"
	"time"

<<<<<<< HEAD
	"github.com/Onther-Tech/plasma-evm/common"
	"github.com/Onther-Tech/plasma-evm/consensus"
	"github.com/Onther-Tech/plasma-evm/core"
	"github.com/Onther-Tech/plasma-evm/core/rawdb"
	"github.com/Onther-Tech/plasma-evm/core/state"
	"github.com/Onther-Tech/plasma-evm/core/types"
	"github.com/Onther-Tech/plasma-evm/ethdb"
	"github.com/Onther-Tech/plasma-evm/event"
	"github.com/Onther-Tech/plasma-evm/les/csvlogger"
	"github.com/Onther-Tech/plasma-evm/light"
	"github.com/Onther-Tech/plasma-evm/log"
	"github.com/Onther-Tech/plasma-evm/p2p"
	"github.com/Onther-Tech/plasma-evm/p2p/discv5"
	"github.com/Onther-Tech/plasma-evm/params"
	"github.com/Onther-Tech/plasma-evm/pls"
	"github.com/Onther-Tech/plasma-evm/pls/downloader"
	"github.com/Onther-Tech/plasma-evm/rlp"
	"github.com/Onther-Tech/plasma-evm/trie"
=======
	"github.com/ethereum/go-ethereum/common"
	"github.com/ethereum/go-ethereum/core"
	"github.com/ethereum/go-ethereum/core/rawdb"
	"github.com/ethereum/go-ethereum/core/state"
	"github.com/ethereum/go-ethereum/core/types"
	"github.com/ethereum/go-ethereum/eth"
	"github.com/ethereum/go-ethereum/eth/downloader"
	"github.com/ethereum/go-ethereum/ethdb"
	"github.com/ethereum/go-ethereum/event"
	"github.com/ethereum/go-ethereum/les/csvlogger"
	"github.com/ethereum/go-ethereum/light"
	"github.com/ethereum/go-ethereum/log"
	"github.com/ethereum/go-ethereum/p2p"
	"github.com/ethereum/go-ethereum/p2p/discv5"
	"github.com/ethereum/go-ethereum/params"
	"github.com/ethereum/go-ethereum/rlp"
	"github.com/ethereum/go-ethereum/trie"
>>>>>>> f7cdea2b
)

var errTooManyInvalidRequest = errors.New("too many invalid requests made")

const (
	softResponseLimit = 2 * 1024 * 1024 // Target maximum size of returned blocks, headers or node data.
	estHeaderRlpSize  = 500             // Approximate size of an RLP encoded block header

	ethVersion = 63 // equivalent eth version for the downloader

	MaxHeaderFetch           = 192 // Amount of block headers to be fetched per retrieval request
	MaxBodyFetch             = 32  // Amount of block bodies to be fetched per retrieval request
	MaxReceiptFetch          = 128 // Amount of transaction receipts to allow fetching per request
	MaxCodeFetch             = 64  // Amount of contract codes to allow fetching per request
	MaxProofsFetch           = 64  // Amount of merkle proofs to be fetched per retrieval request
	MaxHelperTrieProofsFetch = 64  // Amount of merkle proofs to be fetched per retrieval request
	MaxTxSend                = 64  // Amount of transactions to be send per request
	MaxTxStatus              = 256 // Amount of transactions to queried per request

	disableClientRemovePeer = false
)

func errResp(code errCode, format string, v ...interface{}) error {
	return fmt.Errorf("%v - %v", code, fmt.Sprintf(format, v...))
}

type BlockChain interface {
	Config() *params.ChainConfig
	HasHeader(hash common.Hash, number uint64) bool
	GetHeader(hash common.Hash, number uint64) *types.Header
	GetHeaderByHash(hash common.Hash) *types.Header
	CurrentHeader() *types.Header
	GetTd(hash common.Hash, number uint64) *big.Int
	StateCache() state.Database
	InsertHeaderChain(chain []*types.Header, checkFreq int) (int, error)
	Rollback(chain []common.Hash)
	GetHeaderByNumber(number uint64) *types.Header
	GetAncestor(hash common.Hash, number, ancestor uint64, maxNonCanonical *uint64) (common.Hash, uint64)
	Genesis() *types.Block
	SubscribeChainHeadEvent(ch chan<- core.ChainHeadEvent) event.Subscription
}

type txPool interface {
	AddRemotes(txs []*types.Transaction) []error
	Status(hashes []common.Hash) []core.TxStatus
}

type ProtocolManager struct {
	// Configs
	chainConfig *params.ChainConfig
	iConfig     *light.IndexerConfig

	client    bool   // The indicator whether the node is light client
	maxPeers  int    // The maximum number peers allowed to connect.
	networkId uint64 // The identity of network.

	txpool       txPool
<<<<<<< HEAD
	txrelay      *LesTxRelay
=======
	txrelay      *lesTxRelay
>>>>>>> f7cdea2b
	blockchain   BlockChain
	chainDb      ethdb.Database
	odr          *LesOdr
	server       *LesServer
	serverPool   *serverPool
	lesTopic     discv5.Topic
	reqDist      *requestDistributor
	retriever    *retrieveManager
	servingQueue *servingQueue
	downloader   *downloader.Downloader
	fetcher      *lightFetcher
	ulc          *ulc
	peers        *peerSet
<<<<<<< HEAD
=======
	checkpoint   *params.TrustedCheckpoint
	reg          *checkpointOracle // If reg == nil, it means the checkpoint registrar is not activated
>>>>>>> f7cdea2b

	// channels for fetcher, syncer, txsyncLoop
	newPeerCh   chan *peer
	quitSync    chan struct{}
	noMorePeers chan struct{}

	wg       *sync.WaitGroup
	eventMux *event.TypeMux
	logger   *csvlogger.Logger

	// Callbacks
	synced func() bool
}

// NewProtocolManager returns a new ethereum sub protocol manager. The Ethereum sub protocol manages peers capable
// with the ethereum network.
<<<<<<< HEAD
func NewProtocolManager(
	chainConfig *params.ChainConfig,
	indexerConfig *light.IndexerConfig,
	client bool,
	networkId uint64,
	mux *event.TypeMux,
	engine consensus.Engine,
	peers *peerSet,
	blockchain BlockChain,
	txpool txPool,
	chainDb ethdb.Database,
	odr *LesOdr,
	txrelay *LesTxRelay,
	serverPool *serverPool,
	quitSync chan struct{},
	wg *sync.WaitGroup,
	ulcConfig *pls.ULCConfig, synced func() bool) (*ProtocolManager, error) {
=======
func NewProtocolManager(chainConfig *params.ChainConfig, checkpoint *params.TrustedCheckpoint, indexerConfig *light.IndexerConfig, ulcConfig *eth.ULCConfig, client bool, networkId uint64, mux *event.TypeMux, peers *peerSet, blockchain BlockChain, txpool txPool, chainDb ethdb.Database, odr *LesOdr, serverPool *serverPool, registrar *checkpointOracle, quitSync chan struct{}, wg *sync.WaitGroup, synced func() bool) (*ProtocolManager, error) {
>>>>>>> f7cdea2b
	// Create the protocol manager with the base fields
	manager := &ProtocolManager{
		client:      client,
		eventMux:    mux,
		blockchain:  blockchain,
		chainConfig: chainConfig,
		iConfig:     indexerConfig,
		chainDb:     chainDb,
		odr:         odr,
		networkId:   networkId,
		txpool:      txpool,
		serverPool:  serverPool,
		reg:         registrar,
		peers:       peers,
		newPeerCh:   make(chan *peer),
		quitSync:    quitSync,
		wg:          wg,
		noMorePeers: make(chan struct{}),
<<<<<<< HEAD
=======
		checkpoint:  checkpoint,
>>>>>>> f7cdea2b
		synced:      synced,
	}
	if odr != nil {
		manager.retriever = odr.retriever
		manager.reqDist = odr.retriever.dist
	}

	if ulcConfig != nil {
		manager.ulc = newULC(ulcConfig)
	}

	removePeer := manager.removePeer
	if disableClientRemovePeer {
		removePeer = func(id string) {}
	}
	if client {
<<<<<<< HEAD
		var checkpoint uint64
		if cht, ok := params.TrustedCheckpoints[blockchain.Genesis().Hash()]; ok {
			checkpoint = (cht.SectionIndex+1)*params.CHTFrequency - 1
		}
		manager.downloader = downloader.New(checkpoint, chainDb, nil, manager.eventMux, nil, blockchain, removePeer)
=======
		var checkpointNumber uint64
		if checkpoint != nil {
			checkpointNumber = (checkpoint.SectionIndex+1)*params.CHTFrequency - 1
		}
		manager.downloader = downloader.New(checkpointNumber, chainDb, nil, manager.eventMux, nil, blockchain, removePeer)
>>>>>>> f7cdea2b
		manager.peers.notify((*downloaderPeerNotify)(manager))
		manager.fetcher = newLightFetcher(manager)
	}
	return manager, nil
}

// removePeer initiates disconnection from a peer by removing it from the peer set
func (pm *ProtocolManager) removePeer(id string) {
	pm.peers.Unregister(id)
}

func (pm *ProtocolManager) Start(maxPeers int) {
	pm.maxPeers = maxPeers
	if pm.client {
		go pm.syncer()
	} else {
		go func() {
			for range pm.newPeerCh {
			}
		}()
	}
}

func (pm *ProtocolManager) Stop() {
	// Showing a log message. During download / process this could actually
	// take between 5 to 10 seconds and therefor feedback is required.
	log.Info("Stopping light Ethereum protocol")

	// Quit the sync loop.
	// After this send has completed, no new peers will be accepted.
	pm.noMorePeers <- struct{}{}

	close(pm.quitSync) // quits syncer, fetcher

	if pm.servingQueue != nil {
		pm.servingQueue.stop()
	}

	// Disconnect existing sessions.
	// This also closes the gate for any new registrations on the peer set.
	// sessions which are already established but not added to pm.peers yet
	// will exit when they try to register.
	pm.peers.Close()

	// Wait for any process action
	pm.wg.Wait()

	log.Info("Light Ethereum protocol stopped")
}

// runPeer is the p2p protocol run function for the given version.
func (pm *ProtocolManager) runPeer(version uint, p *p2p.Peer, rw p2p.MsgReadWriter) error {
	var entry *poolEntry
	peer := pm.newPeer(int(version), pm.networkId, p, rw)
	if pm.serverPool != nil {
		entry = pm.serverPool.connect(peer, peer.Node())
	}
	peer.poolEntry = entry
	select {
	case pm.newPeerCh <- peer:
		pm.wg.Add(1)
		defer pm.wg.Done()
		err := pm.handle(peer)
		if entry != nil {
			pm.serverPool.disconnect(entry)
		}
		return err
	case <-pm.quitSync:
		if entry != nil {
			pm.serverPool.disconnect(entry)
		}
		return p2p.DiscQuitting
	}
}

func (pm *ProtocolManager) newPeer(pv int, nv uint64, p *p2p.Peer, rw p2p.MsgReadWriter) *peer {
	var isTrusted bool
	if pm.isULCEnabled() {
		isTrusted = pm.ulc.isTrusted(p.ID())
	}
	return newPeer(pv, nv, isTrusted, p, newMeteredMsgWriter(rw))
}

// handle is the callback invoked to manage the life cycle of a les peer. When
// this function terminates, the peer is disconnected.
func (pm *ProtocolManager) handle(p *peer) error {
	// Ignore maxPeers if this is a trusted peer
	// In server mode we try to check into the client pool after handshake
	if pm.client && pm.peers.Len() >= pm.maxPeers && !p.Peer.Info().Network.Trusted {
		pm.logger.Event("Rejected (too many peers), " + p.id)
		return p2p.DiscTooManyPeers
	}
	// Reject light clients if server is not synced.
	if !pm.client && !pm.synced() {
		return p2p.DiscRequested
	}
	p.Log().Debug("Light Ethereum peer connected", "name", p.Name())

	// Execute the LES handshake
	var (
		genesis = pm.blockchain.Genesis()
		head    = pm.blockchain.CurrentHeader()
		hash    = head.Hash()
		number  = head.Number.Uint64()
		td      = pm.blockchain.GetTd(hash, number)
	)
	if err := p.Handshake(td, hash, number, genesis.Hash(), pm.server); err != nil {
		p.Log().Debug("Light Ethereum handshake failed", "err", err)
		pm.logger.Event("Handshake error: " + err.Error() + ", " + p.id)
		return err
	}
	if p.fcClient != nil {
		defer p.fcClient.Disconnect()
	}

	if rw, ok := p.rw.(*meteredMsgReadWriter); ok {
		rw.Init(p.version)
	}

	// Register the peer locally
	if err := pm.peers.Register(p); err != nil {
		p.Log().Error("Light Ethereum peer registration failed", "err", err)
		pm.logger.Event("Peer registration error: " + err.Error() + ", " + p.id)
		return err
	}
	pm.logger.Event("Connection established, " + p.id)
	defer func() {
		pm.logger.Event("Closed connection, " + p.id)
		pm.removePeer(p.id)
	}()

	// Register the peer in the downloader. If the downloader considers it banned, we disconnect
	if pm.client {
		p.lock.Lock()
		head := p.headInfo
		p.lock.Unlock()
		if pm.fetcher != nil {
			pm.fetcher.announce(p, head)
		}

		if p.poolEntry != nil {
			pm.serverPool.registered(p.poolEntry)
		}
	}

	// main loop. handle incoming messages.
	for {
		if err := pm.handleMsg(p); err != nil {
			pm.logger.Event("Message handling error: " + err.Error() + ", " + p.id)
			p.Log().Debug("Light Ethereum message handling failed", "err", err)
			if p.fcServer != nil {
				p.fcServer.DumpLogs()
			}
			return err
		}
	}
}

// handleMsg is invoked whenever an inbound message is received from a remote
// peer. The remote connection is torn down upon returning any error.
func (pm *ProtocolManager) handleMsg(p *peer) error {
	select {
	case err := <-p.errCh:
		return err
	default:
	}
	// Read the next message from the remote peer, and ensure it's fully consumed
	msg, err := p.rw.ReadMsg()
	if err != nil {
		return err
	}
	p.Log().Trace("Light Ethereum message arrived", "code", msg.Code, "bytes", msg.Size)

	p.responseCount++
	responseCount := p.responseCount
	var (
		maxCost uint64
		task    *servingTask
	)

	accept := func(reqID, reqCnt, maxCnt uint64) bool {
		inSizeCost := func() uint64 {
			if pm.server.costTracker != nil {
				return pm.server.costTracker.realCost(0, msg.Size, 0)
			}
			return 0
		}
		if p.isFrozen() || reqCnt == 0 || p.fcClient == nil || reqCnt > maxCnt {
			p.fcClient.OneTimeCost(inSizeCost())
			return false
		}
		maxCost = p.fcCosts.getMaxCost(msg.Code, reqCnt)
		gf := float64(1)
		if pm.server.costTracker != nil {
			gf = pm.server.costTracker.globalFactor()
			if gf < 0.001 {
				p.Log().Error("Invalid global cost factor", "globalFactor", gf)
				gf = 1
			}
		}
		maxTime := uint64(float64(maxCost) / gf)

		if accepted, bufShort, servingPriority := p.fcClient.AcceptRequest(reqID, responseCount, maxCost); !accepted {
			p.freezeClient()
			p.Log().Warn("Request came too early", "remaining", common.PrettyDuration(time.Duration(bufShort*1000000/p.fcParams.MinRecharge)))
			p.fcClient.OneTimeCost(inSizeCost())
			return false
		} else {
			task = pm.servingQueue.newTask(p, maxTime, servingPriority)
		}
		if task.start() {
			return true
		}
		p.fcClient.RequestProcessed(reqID, responseCount, maxCost, inSizeCost())
		return false
	}

	if msg.Size > ProtocolMaxMsgSize {
		return errResp(ErrMsgTooLarge, "%v > %v", msg.Size, ProtocolMaxMsgSize)
	}
	defer msg.Discard()

	var deliverMsg *Msg

	sendResponse := func(reqID, amount uint64, reply *reply, servingTime uint64) {
		p.responseLock.Lock()
		defer p.responseLock.Unlock()

		if p.isFrozen() {
			amount = 0
			reply = nil
		}
		var replySize uint32
		if reply != nil {
			replySize = reply.size()
		}
		var realCost uint64
		if pm.server.costTracker != nil {
			realCost = pm.server.costTracker.realCost(servingTime, msg.Size, replySize)
			if amount != 0 {
				pm.server.costTracker.updateStats(msg.Code, amount, servingTime, realCost)
			}
		} else {
			realCost = maxCost
		}
		bv := p.fcClient.RequestProcessed(reqID, responseCount, maxCost, realCost)
		if reply != nil {
			p.queueSend(func() {
				if err := reply.send(bv); err != nil {
					select {
					case p.errCh <- err:
					default:
					}
				}
			})
		}
	}

	// Handle the message depending on its contents
	switch msg.Code {
	case StatusMsg:
		p.Log().Trace("Received status message")
		// Status messages should never arrive after the handshake
		return errResp(ErrExtraStatusMsg, "uncontrolled status message")

	// Block header query, collect the requested headers and reply
	case AnnounceMsg:
		p.Log().Trace("Received announce message")
		var req announceData
		if err := msg.Decode(&req); err != nil {
			return errResp(ErrDecode, "%v: %v", msg, err)
		}

		update, size := req.Update.decode()
		if p.rejectUpdate(size) {
			return errResp(ErrRequestRejected, "")
		}
		p.updateFlowControl(update)

		if req.Hash != (common.Hash{}) {
			if p.announceType == announceTypeNone {
				return errResp(ErrUnexpectedResponse, "")
			}
			if p.announceType == announceTypeSigned {
				if err := req.checkSignature(p.ID(), update); err != nil {
					p.Log().Trace("Invalid announcement signature", "err", err)
					return err
				}
				p.Log().Trace("Valid announcement signature")
			}

			p.Log().Trace("Announce message content", "number", req.Number, "hash", req.Hash, "td", req.Td, "reorg", req.ReorgDepth)
			if pm.fetcher != nil {
				pm.fetcher.announce(p, &req)
			}
		}

	case GetBlockHeadersMsg:
		p.Log().Trace("Received block header request")
		// Decode the complex header query
		var req struct {
			ReqID uint64
			Query getBlockHeadersData
		}
		if err := msg.Decode(&req); err != nil {
			return errResp(ErrDecode, "%v: %v", msg, err)
		}

		query := req.Query
		if accept(req.ReqID, query.Amount, MaxHeaderFetch) {
			go func() {
				hashMode := query.Origin.Hash != (common.Hash{})
				first := true
				maxNonCanonical := uint64(100)

				// Gather headers until the fetch or network limits is reached
				var (
					bytes   common.StorageSize
					headers []*types.Header
					unknown bool
				)
				for !unknown && len(headers) < int(query.Amount) && bytes < softResponseLimit {
					if !first && !task.waitOrStop() {
						sendResponse(req.ReqID, 0, nil, task.servingTime)
						return
					}
					// Retrieve the next header satisfying the query
					var origin *types.Header
					if hashMode {
						if first {
							origin = pm.blockchain.GetHeaderByHash(query.Origin.Hash)
							if origin != nil {
								query.Origin.Number = origin.Number.Uint64()
							}
						} else {
							origin = pm.blockchain.GetHeader(query.Origin.Hash, query.Origin.Number)
						}
					} else {
						origin = pm.blockchain.GetHeaderByNumber(query.Origin.Number)
					}
					if origin == nil {
						atomic.AddUint32(&p.invalidCount, 1)
						break
					}
					headers = append(headers, origin)
					bytes += estHeaderRlpSize

					// Advance to the next header of the query
					switch {
					case hashMode && query.Reverse:
						// Hash based traversal towards the genesis block
						ancestor := query.Skip + 1
						if ancestor == 0 {
							unknown = true
						} else {
							query.Origin.Hash, query.Origin.Number = pm.blockchain.GetAncestor(query.Origin.Hash, query.Origin.Number, ancestor, &maxNonCanonical)
							unknown = (query.Origin.Hash == common.Hash{})
						}
					case hashMode && !query.Reverse:
						// Hash based traversal towards the leaf block
						var (
							current = origin.Number.Uint64()
							next    = current + query.Skip + 1
						)
						if next <= current {
							infos, _ := json.MarshalIndent(p.Peer.Info(), "", "  ")
							p.Log().Warn("GetBlockHeaders skip overflow attack", "current", current, "skip", query.Skip, "next", next, "attacker", infos)
							unknown = true
						} else {
							if header := pm.blockchain.GetHeaderByNumber(next); header != nil {
								nextHash := header.Hash()
								expOldHash, _ := pm.blockchain.GetAncestor(nextHash, next, query.Skip+1, &maxNonCanonical)
								if expOldHash == query.Origin.Hash {
									query.Origin.Hash, query.Origin.Number = nextHash, next
								} else {
									unknown = true
								}
							} else {
								unknown = true
							}
						}
					case query.Reverse:
						// Number based traversal towards the genesis block
						if query.Origin.Number >= query.Skip+1 {
							query.Origin.Number -= query.Skip + 1
						} else {
							unknown = true
						}
					case !query.Reverse:
						// Number based traversal towards the leaf block
						query.Origin.Number += query.Skip + 1
					}
					first = false
				}
				sendResponse(req.ReqID, query.Amount, p.ReplyBlockHeaders(req.ReqID, headers), task.done())
			}()
		}

	case BlockHeadersMsg:
		if pm.downloader == nil {
			return errResp(ErrUnexpectedResponse, "")
		}

		p.Log().Trace("Received block header response message")
		// A batch of headers arrived to one of our previous requests
		var resp struct {
			ReqID, BV uint64
			Headers   []*types.Header
		}
		if err := msg.Decode(&resp); err != nil {
			return errResp(ErrDecode, "msg %v: %v", msg, err)
		}
		p.fcServer.ReceivedReply(resp.ReqID, resp.BV)
		if pm.fetcher != nil && pm.fetcher.requestedID(resp.ReqID) {
			pm.fetcher.deliverHeaders(p, resp.ReqID, resp.Headers)
		} else {
			err := pm.downloader.DeliverHeaders(p.id, resp.Headers)
			if err != nil {
				log.Debug(fmt.Sprint(err))
			}
		}

	case GetBlockBodiesMsg:
		p.Log().Trace("Received block bodies request")
		// Decode the retrieval message
		var req struct {
			ReqID  uint64
			Hashes []common.Hash
		}
		if err := msg.Decode(&req); err != nil {
			return errResp(ErrDecode, "msg %v: %v", msg, err)
		}
		// Gather blocks until the fetch or network limits is reached
		var (
			bytes  int
			bodies []rlp.RawValue
		)
		reqCnt := len(req.Hashes)
		if accept(req.ReqID, uint64(reqCnt), MaxBodyFetch) {
			go func() {
				for i, hash := range req.Hashes {
					if i != 0 && !task.waitOrStop() {
						sendResponse(req.ReqID, 0, nil, task.servingTime)
						return
					}
					// Retrieve the requested block body, stopping if enough was found
					if bytes >= softResponseLimit {
						break
					}
					number := rawdb.ReadHeaderNumber(pm.chainDb, hash)
					if number == nil {
						atomic.AddUint32(&p.invalidCount, 1)
						continue
					}
					if data := rawdb.ReadBodyRLP(pm.chainDb, hash, *number); len(data) != 0 {
						bodies = append(bodies, data)
						bytes += len(data)
					}
				}
				sendResponse(req.ReqID, uint64(reqCnt), p.ReplyBlockBodiesRLP(req.ReqID, bodies), task.done())
			}()
		}

	case BlockBodiesMsg:
		if pm.odr == nil {
			return errResp(ErrUnexpectedResponse, "")
		}

		p.Log().Trace("Received block bodies response")
		// A batch of block bodies arrived to one of our previous requests
		var resp struct {
			ReqID, BV uint64
			Data      []*types.Body
		}
		if err := msg.Decode(&resp); err != nil {
			return errResp(ErrDecode, "msg %v: %v", msg, err)
		}
		p.fcServer.ReceivedReply(resp.ReqID, resp.BV)
		deliverMsg = &Msg{
			MsgType: MsgBlockBodies,
			ReqID:   resp.ReqID,
			Obj:     resp.Data,
		}

	case GetCodeMsg:
		p.Log().Trace("Received code request")
		// Decode the retrieval message
		var req struct {
			ReqID uint64
			Reqs  []CodeReq
		}
		if err := msg.Decode(&req); err != nil {
			return errResp(ErrDecode, "msg %v: %v", msg, err)
		}
		// Gather state data until the fetch or network limits is reached
		var (
			bytes int
			data  [][]byte
		)
		reqCnt := len(req.Reqs)
		if accept(req.ReqID, uint64(reqCnt), MaxCodeFetch) {
			go func() {
				for i, request := range req.Reqs {
					if i != 0 && !task.waitOrStop() {
						sendResponse(req.ReqID, 0, nil, task.servingTime)
						return
					}
					// Look up the root hash belonging to the request
					number := rawdb.ReadHeaderNumber(pm.chainDb, request.BHash)
					if number == nil {
						p.Log().Warn("Failed to retrieve block num for code", "hash", request.BHash)
						atomic.AddUint32(&p.invalidCount, 1)
						continue
					}
					header := rawdb.ReadHeader(pm.chainDb, request.BHash, *number)
					if header == nil {
						p.Log().Warn("Failed to retrieve header for code", "block", *number, "hash", request.BHash)
						continue
					}
					// Refuse to search stale state data in the database since looking for
					// a non-exist key is kind of expensive.
					local := pm.blockchain.CurrentHeader().Number.Uint64()
					if !pm.server.archiveMode && header.Number.Uint64()+core.TriesInMemory <= local {
						p.Log().Debug("Reject stale code request", "number", header.Number.Uint64(), "head", local)
						atomic.AddUint32(&p.invalidCount, 1)
						continue
					}
					triedb := pm.blockchain.StateCache().TrieDB()

					account, err := pm.getAccount(triedb, header.Root, common.BytesToHash(request.AccKey))
					if err != nil {
						p.Log().Warn("Failed to retrieve account for code", "block", header.Number, "hash", header.Hash(), "account", common.BytesToHash(request.AccKey), "err", err)
						atomic.AddUint32(&p.invalidCount, 1)
						continue
					}
					code, err := triedb.Node(common.BytesToHash(account.CodeHash))
					if err != nil {
						p.Log().Warn("Failed to retrieve account code", "block", header.Number, "hash", header.Hash(), "account", common.BytesToHash(request.AccKey), "codehash", common.BytesToHash(account.CodeHash), "err", err)
						continue
					}
					// Accumulate the code and abort if enough data was retrieved
					data = append(data, code)
					if bytes += len(code); bytes >= softResponseLimit {
						break
					}
				}
				sendResponse(req.ReqID, uint64(reqCnt), p.ReplyCode(req.ReqID, data), task.done())
			}()
		}

	case CodeMsg:
		if pm.odr == nil {
			return errResp(ErrUnexpectedResponse, "")
		}

		p.Log().Trace("Received code response")
		// A batch of node state data arrived to one of our previous requests
		var resp struct {
			ReqID, BV uint64
			Data      [][]byte
		}
		if err := msg.Decode(&resp); err != nil {
			return errResp(ErrDecode, "msg %v: %v", msg, err)
		}
		p.fcServer.ReceivedReply(resp.ReqID, resp.BV)
		deliverMsg = &Msg{
			MsgType: MsgCode,
			ReqID:   resp.ReqID,
			Obj:     resp.Data,
		}

	case GetReceiptsMsg:
		p.Log().Trace("Received receipts request")
		// Decode the retrieval message
		var req struct {
			ReqID  uint64
			Hashes []common.Hash
		}
		if err := msg.Decode(&req); err != nil {
			return errResp(ErrDecode, "msg %v: %v", msg, err)
		}
		// Gather state data until the fetch or network limits is reached
		var (
			bytes    int
			receipts []rlp.RawValue
		)
		reqCnt := len(req.Hashes)
		if accept(req.ReqID, uint64(reqCnt), MaxReceiptFetch) {
			go func() {
				for i, hash := range req.Hashes {
					if i != 0 && !task.waitOrStop() {
						sendResponse(req.ReqID, 0, nil, task.servingTime)
						return
					}
					if bytes >= softResponseLimit {
						break
					}
					// Retrieve the requested block's receipts, skipping if unknown to us
					var results types.Receipts
					number := rawdb.ReadHeaderNumber(pm.chainDb, hash)
					if number == nil {
						atomic.AddUint32(&p.invalidCount, 1)
						continue
					}
					results = rawdb.ReadRawReceipts(pm.chainDb, hash, *number)
					if results == nil {
						if header := pm.blockchain.GetHeaderByHash(hash); header == nil || header.ReceiptHash != types.EmptyRootHash {
							continue
						}
					}
					// If known, encode and queue for response packet
					if encoded, err := rlp.EncodeToBytes(results); err != nil {
						log.Error("Failed to encode receipt", "err", err)
					} else {
						receipts = append(receipts, encoded)
						bytes += len(encoded)
					}
				}
				sendResponse(req.ReqID, uint64(reqCnt), p.ReplyReceiptsRLP(req.ReqID, receipts), task.done())
			}()
		}

	case ReceiptsMsg:
		if pm.odr == nil {
			return errResp(ErrUnexpectedResponse, "")
		}

		p.Log().Trace("Received receipts response")
		// A batch of receipts arrived to one of our previous requests
		var resp struct {
			ReqID, BV uint64
			Receipts  []types.Receipts
		}
		if err := msg.Decode(&resp); err != nil {
			return errResp(ErrDecode, "msg %v: %v", msg, err)
		}
		p.fcServer.ReceivedReply(resp.ReqID, resp.BV)
		deliverMsg = &Msg{
			MsgType: MsgReceipts,
			ReqID:   resp.ReqID,
			Obj:     resp.Receipts,
		}

	case GetProofsV2Msg:
		p.Log().Trace("Received les/2 proofs request")
		// Decode the retrieval message
		var req struct {
			ReqID uint64
			Reqs  []ProofReq
		}
		if err := msg.Decode(&req); err != nil {
			return errResp(ErrDecode, "msg %v: %v", msg, err)
		}
		// Gather state data until the fetch or network limits is reached
		var (
			lastBHash common.Hash
			root      common.Hash
		)
		reqCnt := len(req.Reqs)
		if accept(req.ReqID, uint64(reqCnt), MaxProofsFetch) {
			go func() {
				nodes := light.NewNodeSet()

				for i, request := range req.Reqs {
					if i != 0 && !task.waitOrStop() {
						sendResponse(req.ReqID, 0, nil, task.servingTime)
						return
					}
					// Look up the root hash belonging to the request
					var (
						number *uint64
						header *types.Header
						trie   state.Trie
					)
					if request.BHash != lastBHash {
						root, lastBHash = common.Hash{}, request.BHash

						if number = rawdb.ReadHeaderNumber(pm.chainDb, request.BHash); number == nil {
							p.Log().Warn("Failed to retrieve block num for proof", "hash", request.BHash)
							atomic.AddUint32(&p.invalidCount, 1)
							continue
						}
						if header = rawdb.ReadHeader(pm.chainDb, request.BHash, *number); header == nil {
							p.Log().Warn("Failed to retrieve header for proof", "block", *number, "hash", request.BHash)
							continue
						}
						// Refuse to search stale state data in the database since looking for
						// a non-exist key is kind of expensive.
						local := pm.blockchain.CurrentHeader().Number.Uint64()
						if !pm.server.archiveMode && header.Number.Uint64()+core.TriesInMemory <= local {
							p.Log().Debug("Reject stale trie request", "number", header.Number.Uint64(), "head", local)
							atomic.AddUint32(&p.invalidCount, 1)
							continue
						}
						root = header.Root
					}
					// If a header lookup failed (non existent), ignore subsequent requests for the same header
					if root == (common.Hash{}) {
						atomic.AddUint32(&p.invalidCount, 1)
						continue
					}
					// Open the account or storage trie for the request
					statedb := pm.blockchain.StateCache()

					switch len(request.AccKey) {
					case 0:
						// No account key specified, open an account trie
						trie, err = statedb.OpenTrie(root)
						if trie == nil || err != nil {
							p.Log().Warn("Failed to open storage trie for proof", "block", header.Number, "hash", header.Hash(), "root", root, "err", err)
							continue
						}
					default:
						// Account key specified, open a storage trie
						account, err := pm.getAccount(statedb.TrieDB(), root, common.BytesToHash(request.AccKey))
						if err != nil {
							p.Log().Warn("Failed to retrieve account for proof", "block", header.Number, "hash", header.Hash(), "account", common.BytesToHash(request.AccKey), "err", err)
							atomic.AddUint32(&p.invalidCount, 1)
							continue
						}
						trie, err = statedb.OpenStorageTrie(common.BytesToHash(request.AccKey), account.Root)
						if trie == nil || err != nil {
							p.Log().Warn("Failed to open storage trie for proof", "block", header.Number, "hash", header.Hash(), "account", common.BytesToHash(request.AccKey), "root", account.Root, "err", err)
							continue
						}
					}
					// Prove the user's request from the account or stroage trie
					if err := trie.Prove(request.Key, request.FromLevel, nodes); err != nil {
						p.Log().Warn("Failed to prove state request", "block", header.Number, "hash", header.Hash(), "err", err)
						continue
					}
					if nodes.DataSize() >= softResponseLimit {
						break
					}
				}
				sendResponse(req.ReqID, uint64(reqCnt), p.ReplyProofsV2(req.ReqID, nodes.NodeList()), task.done())
			}()
		}

	case ProofsV2Msg:
		if pm.odr == nil {
			return errResp(ErrUnexpectedResponse, "")
		}

		p.Log().Trace("Received les/2 proofs response")
		// A batch of merkle proofs arrived to one of our previous requests
		var resp struct {
			ReqID, BV uint64
			Data      light.NodeList
		}
		if err := msg.Decode(&resp); err != nil {
			return errResp(ErrDecode, "msg %v: %v", msg, err)
		}
		p.fcServer.ReceivedReply(resp.ReqID, resp.BV)
		deliverMsg = &Msg{
			MsgType: MsgProofsV2,
			ReqID:   resp.ReqID,
			Obj:     resp.Data,
		}

	case GetHelperTrieProofsMsg:
		p.Log().Trace("Received helper trie proof request")
		// Decode the retrieval message
		var req struct {
			ReqID uint64
			Reqs  []HelperTrieReq
		}
		if err := msg.Decode(&req); err != nil {
			return errResp(ErrDecode, "msg %v: %v", msg, err)
		}
		// Gather state data until the fetch or network limits is reached
		var (
			auxBytes int
			auxData  [][]byte
		)
		reqCnt := len(req.Reqs)
		if accept(req.ReqID, uint64(reqCnt), MaxHelperTrieProofsFetch) {
			go func() {

				var (
					lastIdx  uint64
					lastType uint
					root     common.Hash
					auxTrie  *trie.Trie
				)
				nodes := light.NewNodeSet()
				for i, request := range req.Reqs {
					if i != 0 && !task.waitOrStop() {
						sendResponse(req.ReqID, 0, nil, task.servingTime)
						return
					}
					if auxTrie == nil || request.Type != lastType || request.TrieIdx != lastIdx {
						auxTrie, lastType, lastIdx = nil, request.Type, request.TrieIdx

						var prefix string
						if root, prefix = pm.getHelperTrie(request.Type, request.TrieIdx); root != (common.Hash{}) {
							auxTrie, _ = trie.New(root, trie.NewDatabase(rawdb.NewTable(pm.chainDb, prefix)))
						}
					}
					if request.AuxReq == auxRoot {
						var data []byte
						if root != (common.Hash{}) {
							data = root[:]
						}
						auxData = append(auxData, data)
						auxBytes += len(data)
					} else {
						if auxTrie != nil {
							auxTrie.Prove(request.Key, request.FromLevel, nodes)
						}
						if request.AuxReq != 0 {
							data := pm.getHelperTrieAuxData(request)
							auxData = append(auxData, data)
							auxBytes += len(data)
						}
					}
					if nodes.DataSize()+auxBytes >= softResponseLimit {
						break
					}
				}
				sendResponse(req.ReqID, uint64(reqCnt), p.ReplyHelperTrieProofs(req.ReqID, HelperTrieResps{Proofs: nodes.NodeList(), AuxData: auxData}), task.done())
			}()
		}

	case HelperTrieProofsMsg:
		if pm.odr == nil {
			return errResp(ErrUnexpectedResponse, "")
		}

		p.Log().Trace("Received helper trie proof response")
		var resp struct {
			ReqID, BV uint64
			Data      HelperTrieResps
		}
		if err := msg.Decode(&resp); err != nil {
			return errResp(ErrDecode, "msg %v: %v", msg, err)
		}

		p.fcServer.ReceivedReply(resp.ReqID, resp.BV)
		deliverMsg = &Msg{
			MsgType: MsgHelperTrieProofs,
			ReqID:   resp.ReqID,
			Obj:     resp.Data,
		}

	case SendTxV2Msg:
		if pm.txpool == nil {
			return errResp(ErrRequestRejected, "")
		}
		// Transactions arrived, parse all of them and deliver to the pool
		var req struct {
			ReqID uint64
			Txs   []*types.Transaction
		}
		if err := msg.Decode(&req); err != nil {
			return errResp(ErrDecode, "msg %v: %v", msg, err)
		}
		reqCnt := len(req.Txs)
		if accept(req.ReqID, uint64(reqCnt), MaxTxSend) {
			go func() {
				stats := make([]light.TxStatus, len(req.Txs))
				for i, tx := range req.Txs {
					if i != 0 && !task.waitOrStop() {
						sendResponse(req.ReqID, 0, nil, task.servingTime)
						return
					}
					hash := tx.Hash()
					stats[i] = pm.txStatus(hash)
					if stats[i].Status == core.TxStatusUnknown {
						if errs := pm.txpool.AddRemotes([]*types.Transaction{tx}); errs[0] != nil {
							stats[i].Error = errs[0].Error()
							continue
						}
						stats[i] = pm.txStatus(hash)
					}
				}
				sendResponse(req.ReqID, uint64(reqCnt), p.ReplyTxStatus(req.ReqID, stats), task.done())
			}()
		}

	case GetTxStatusMsg:
		if pm.txpool == nil {
			return errResp(ErrUnexpectedResponse, "")
		}
		// Transactions arrived, parse all of them and deliver to the pool
		var req struct {
			ReqID  uint64
			Hashes []common.Hash
		}
		if err := msg.Decode(&req); err != nil {
			return errResp(ErrDecode, "msg %v: %v", msg, err)
		}
		reqCnt := len(req.Hashes)
		if accept(req.ReqID, uint64(reqCnt), MaxTxStatus) {
			go func() {
				stats := make([]light.TxStatus, len(req.Hashes))
				for i, hash := range req.Hashes {
					if i != 0 && !task.waitOrStop() {
						sendResponse(req.ReqID, 0, nil, task.servingTime)
						return
					}
					stats[i] = pm.txStatus(hash)
				}
				sendResponse(req.ReqID, uint64(reqCnt), p.ReplyTxStatus(req.ReqID, stats), task.done())
			}()
		}

	case TxStatusMsg:
		if pm.odr == nil {
			return errResp(ErrUnexpectedResponse, "")
		}

		p.Log().Trace("Received tx status response")
		var resp struct {
			ReqID, BV uint64
			Status    []light.TxStatus
		}
		if err := msg.Decode(&resp); err != nil {
			return errResp(ErrDecode, "msg %v: %v", msg, err)
		}

		p.fcServer.ReceivedReply(resp.ReqID, resp.BV)

		p.Log().Trace("Received helper trie proof response")
		deliverMsg = &Msg{
			MsgType: MsgTxStatus,
			ReqID:   resp.ReqID,
			Obj:     resp.Status,
		}

	case StopMsg:
		if pm.odr == nil {
			return errResp(ErrUnexpectedResponse, "")
		}
		p.freezeServer(true)
		pm.retriever.frozen(p)
		p.Log().Warn("Service stopped")

	case ResumeMsg:
		if pm.odr == nil {
			return errResp(ErrUnexpectedResponse, "")
		}
		var bv uint64
		if err := msg.Decode(&bv); err != nil {
			return errResp(ErrDecode, "msg %v: %v", msg, err)
		}
		p.fcServer.ResumeFreeze(bv)
		p.freezeServer(false)
		p.Log().Warn("Service resumed")

	default:
		p.Log().Trace("Received unknown message", "code", msg.Code)
		return errResp(ErrInvalidMsgCode, "%v", msg.Code)
	}

	if deliverMsg != nil {
		err := pm.retriever.deliver(p, deliverMsg)
		if err != nil {
			p.responseErrors++
			if p.responseErrors > maxResponseErrors {
				return err
			}
		}
	}
	// If the client has made too much invalid request(e.g. request a non-exist data),
	// reject them to prevent SPAM attack.
	if atomic.LoadUint32(&p.invalidCount) > maxRequestErrors {
		return errTooManyInvalidRequest
	}
	return nil
}

// getAccount retrieves an account from the state based at root.
func (pm *ProtocolManager) getAccount(triedb *trie.Database, root, hash common.Hash) (state.Account, error) {
	trie, err := trie.New(root, triedb)
	if err != nil {
		return state.Account{}, err
	}
	blob, err := trie.TryGet(hash[:])
	if err != nil {
		return state.Account{}, err
	}
	var account state.Account
	if err = rlp.DecodeBytes(blob, &account); err != nil {
		return state.Account{}, err
	}
	return account, nil
}

// getHelperTrie returns the post-processed trie root for the given trie ID and section index
func (pm *ProtocolManager) getHelperTrie(id uint, idx uint64) (common.Hash, string) {
	switch id {
	case htCanonical:
		sectionHead := rawdb.ReadCanonicalHash(pm.chainDb, (idx+1)*pm.iConfig.ChtSize-1)
		return light.GetChtRoot(pm.chainDb, idx, sectionHead), light.ChtTablePrefix
	case htBloomBits:
		sectionHead := rawdb.ReadCanonicalHash(pm.chainDb, (idx+1)*pm.iConfig.BloomTrieSize-1)
		return light.GetBloomTrieRoot(pm.chainDb, idx, sectionHead), light.BloomTrieTablePrefix
	}
	return common.Hash{}, ""
}

// getHelperTrieAuxData returns requested auxiliary data for the given HelperTrie request
func (pm *ProtocolManager) getHelperTrieAuxData(req HelperTrieReq) []byte {
	if req.Type == htCanonical && req.AuxReq == auxHeader && len(req.Key) == 8 {
		blockNum := binary.BigEndian.Uint64(req.Key)
		hash := rawdb.ReadCanonicalHash(pm.chainDb, blockNum)
		return rawdb.ReadHeaderRLP(pm.chainDb, hash, blockNum)
	}
	return nil
}

func (pm *ProtocolManager) txStatus(hash common.Hash) light.TxStatus {
	var stat light.TxStatus
	stat.Status = pm.txpool.Status([]common.Hash{hash})[0]
	// If the transaction is unknown to the pool, try looking it up locally
	if stat.Status == core.TxStatusUnknown {
		if tx, blockHash, blockNumber, txIndex := rawdb.ReadTransaction(pm.chainDb, hash); tx != nil {
			stat.Status = core.TxStatusIncluded
			stat.Lookup = &rawdb.LegacyTxLookupEntry{BlockHash: blockHash, BlockIndex: blockNumber, Index: txIndex}
		}
	}
	return stat
}

// isULCEnabled returns true if we can use ULC
func (pm *ProtocolManager) isULCEnabled() bool {
	if pm.ulc == nil || len(pm.ulc.trustedKeys) == 0 {
		return false
	}
	return true
}

// downloaderPeerNotify implements peerSetNotify
type downloaderPeerNotify ProtocolManager

type peerConnection struct {
	manager *ProtocolManager
	peer    *peer
}

func (pc *peerConnection) Head() (common.Hash, *big.Int) {
	return pc.peer.HeadAndTd()
}

func (pc *peerConnection) RequestHeadersByHash(origin common.Hash, amount int, skip int, reverse bool) error {
	reqID := genReqID()
	rq := &distReq{
		getCost: func(dp distPeer) uint64 {
			peer := dp.(*peer)
			return peer.GetRequestCost(GetBlockHeadersMsg, amount)
		},
		canSend: func(dp distPeer) bool {
			return dp.(*peer) == pc.peer
		},
		request: func(dp distPeer) func() {
			peer := dp.(*peer)
			cost := peer.GetRequestCost(GetBlockHeadersMsg, amount)
			peer.fcServer.QueuedRequest(reqID, cost)
			return func() { peer.RequestHeadersByHash(reqID, cost, origin, amount, skip, reverse) }
		},
	}
	_, ok := <-pc.manager.reqDist.queue(rq)
	if !ok {
		return light.ErrNoPeers
	}
	return nil
}

func (pc *peerConnection) RequestHeadersByNumber(origin uint64, amount int, skip int, reverse bool) error {
	reqID := genReqID()
	rq := &distReq{
		getCost: func(dp distPeer) uint64 {
			peer := dp.(*peer)
			return peer.GetRequestCost(GetBlockHeadersMsg, amount)
		},
		canSend: func(dp distPeer) bool {
			return dp.(*peer) == pc.peer
		},
		request: func(dp distPeer) func() {
			peer := dp.(*peer)
			cost := peer.GetRequestCost(GetBlockHeadersMsg, amount)
			peer.fcServer.QueuedRequest(reqID, cost)
			return func() { peer.RequestHeadersByNumber(reqID, cost, origin, amount, skip, reverse) }
		},
	}
	_, ok := <-pc.manager.reqDist.queue(rq)
	if !ok {
		return light.ErrNoPeers
	}
	return nil
}

func (d *downloaderPeerNotify) registerPeer(p *peer) {
	pm := (*ProtocolManager)(d)
	pc := &peerConnection{
		manager: pm,
		peer:    p,
	}
	pm.downloader.RegisterLightPeer(p.id, ethVersion, pc)
}

func (d *downloaderPeerNotify) unregisterPeer(p *peer) {
	pm := (*ProtocolManager)(d)
	pm.downloader.UnregisterPeer(p.id)
}<|MERGE_RESOLUTION|>--- conflicted
+++ resolved
@@ -26,9 +26,7 @@
 	"sync/atomic"
 	"time"
 
-<<<<<<< HEAD
 	"github.com/Onther-Tech/plasma-evm/common"
-	"github.com/Onther-Tech/plasma-evm/consensus"
 	"github.com/Onther-Tech/plasma-evm/core"
 	"github.com/Onther-Tech/plasma-evm/core/rawdb"
 	"github.com/Onther-Tech/plasma-evm/core/state"
@@ -45,25 +43,6 @@
 	"github.com/Onther-Tech/plasma-evm/pls/downloader"
 	"github.com/Onther-Tech/plasma-evm/rlp"
 	"github.com/Onther-Tech/plasma-evm/trie"
-=======
-	"github.com/ethereum/go-ethereum/common"
-	"github.com/ethereum/go-ethereum/core"
-	"github.com/ethereum/go-ethereum/core/rawdb"
-	"github.com/ethereum/go-ethereum/core/state"
-	"github.com/ethereum/go-ethereum/core/types"
-	"github.com/ethereum/go-ethereum/eth"
-	"github.com/ethereum/go-ethereum/eth/downloader"
-	"github.com/ethereum/go-ethereum/ethdb"
-	"github.com/ethereum/go-ethereum/event"
-	"github.com/ethereum/go-ethereum/les/csvlogger"
-	"github.com/ethereum/go-ethereum/light"
-	"github.com/ethereum/go-ethereum/log"
-	"github.com/ethereum/go-ethereum/p2p"
-	"github.com/ethereum/go-ethereum/p2p/discv5"
-	"github.com/ethereum/go-ethereum/params"
-	"github.com/ethereum/go-ethereum/rlp"
-	"github.com/ethereum/go-ethereum/trie"
->>>>>>> f7cdea2b
 )
 
 var errTooManyInvalidRequest = errors.New("too many invalid requests made")
@@ -121,11 +100,7 @@
 	networkId uint64 // The identity of network.
 
 	txpool       txPool
-<<<<<<< HEAD
-	txrelay      *LesTxRelay
-=======
 	txrelay      *lesTxRelay
->>>>>>> f7cdea2b
 	blockchain   BlockChain
 	chainDb      ethdb.Database
 	odr          *LesOdr
@@ -139,11 +114,8 @@
 	fetcher      *lightFetcher
 	ulc          *ulc
 	peers        *peerSet
-<<<<<<< HEAD
-=======
 	checkpoint   *params.TrustedCheckpoint
 	reg          *checkpointOracle // If reg == nil, it means the checkpoint registrar is not activated
->>>>>>> f7cdea2b
 
 	// channels for fetcher, syncer, txsyncLoop
 	newPeerCh   chan *peer
@@ -160,27 +132,7 @@
 
 // NewProtocolManager returns a new ethereum sub protocol manager. The Ethereum sub protocol manages peers capable
 // with the ethereum network.
-<<<<<<< HEAD
-func NewProtocolManager(
-	chainConfig *params.ChainConfig,
-	indexerConfig *light.IndexerConfig,
-	client bool,
-	networkId uint64,
-	mux *event.TypeMux,
-	engine consensus.Engine,
-	peers *peerSet,
-	blockchain BlockChain,
-	txpool txPool,
-	chainDb ethdb.Database,
-	odr *LesOdr,
-	txrelay *LesTxRelay,
-	serverPool *serverPool,
-	quitSync chan struct{},
-	wg *sync.WaitGroup,
-	ulcConfig *pls.ULCConfig, synced func() bool) (*ProtocolManager, error) {
-=======
-func NewProtocolManager(chainConfig *params.ChainConfig, checkpoint *params.TrustedCheckpoint, indexerConfig *light.IndexerConfig, ulcConfig *eth.ULCConfig, client bool, networkId uint64, mux *event.TypeMux, peers *peerSet, blockchain BlockChain, txpool txPool, chainDb ethdb.Database, odr *LesOdr, serverPool *serverPool, registrar *checkpointOracle, quitSync chan struct{}, wg *sync.WaitGroup, synced func() bool) (*ProtocolManager, error) {
->>>>>>> f7cdea2b
+func NewProtocolManager(chainConfig *params.ChainConfig, checkpoint *params.TrustedCheckpoint, indexerConfig *light.IndexerConfig, ulcConfig *pls.ULCConfig, client bool, networkId uint64, mux *event.TypeMux, peers *peerSet, blockchain BlockChain, txpool txPool, chainDb ethdb.Database, odr *LesOdr, serverPool *serverPool, registrar *checkpointOracle, quitSync chan struct{}, wg *sync.WaitGroup, synced func() bool) (*ProtocolManager, error) {
 	// Create the protocol manager with the base fields
 	manager := &ProtocolManager{
 		client:      client,
@@ -199,10 +151,7 @@
 		quitSync:    quitSync,
 		wg:          wg,
 		noMorePeers: make(chan struct{}),
-<<<<<<< HEAD
-=======
 		checkpoint:  checkpoint,
->>>>>>> f7cdea2b
 		synced:      synced,
 	}
 	if odr != nil {
@@ -219,19 +168,11 @@
 		removePeer = func(id string) {}
 	}
 	if client {
-<<<<<<< HEAD
-		var checkpoint uint64
-		if cht, ok := params.TrustedCheckpoints[blockchain.Genesis().Hash()]; ok {
-			checkpoint = (cht.SectionIndex+1)*params.CHTFrequency - 1
-		}
-		manager.downloader = downloader.New(checkpoint, chainDb, nil, manager.eventMux, nil, blockchain, removePeer)
-=======
 		var checkpointNumber uint64
 		if checkpoint != nil {
 			checkpointNumber = (checkpoint.SectionIndex+1)*params.CHTFrequency - 1
 		}
 		manager.downloader = downloader.New(checkpointNumber, chainDb, nil, manager.eventMux, nil, blockchain, removePeer)
->>>>>>> f7cdea2b
 		manager.peers.notify((*downloaderPeerNotify)(manager))
 		manager.fetcher = newLightFetcher(manager)
 	}
