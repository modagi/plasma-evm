// Copyright 2019 The go-ethereum Authors
// This file is part of the go-ethereum library.
//
// The go-ethereum library is free software: you can redistribute it and/or modify
// it under the terms of the GNU Lesser General Public License as published by
// the Free Software Foundation, either version 3 of the License, or
// (at your option) any later version.
//
// The go-ethereum library is distributed in the hope that it will be useful,
// but WITHOUT ANY WARRANTY; without even the implied warranty of
// MERCHANTABILITY or FITNESS FOR A PARTICULAR PURPOSE. See the
// GNU Lesser General Public License for more details.
//
// You should have received a copy of the GNU Lesser General Public License
// along with the go-ethereum library. If not, see <http://www.gnu.org/licenses/>.

package les

import (
	"context"
	"errors"
	"flag"
	"io/ioutil"
	"math/rand"
	"os"
	"sync"
	"sync/atomic"
	"testing"
	"time"

	"github.com/Onther-Tech/plasma-evm/common"
	"github.com/Onther-Tech/plasma-evm/common/hexutil"
	"github.com/Onther-Tech/plasma-evm/consensus/ethash"
	"github.com/Onther-Tech/plasma-evm/pls"
	"github.com/Onther-Tech/plasma-evm/pls/downloader"
	"github.com/Onther-Tech/plasma-evm/les/flowcontrol"
	"github.com/Onther-Tech/plasma-evm/log"
	"github.com/Onther-Tech/plasma-evm/node"
	"github.com/Onther-Tech/plasma-evm/p2p/enode"
	"github.com/Onther-Tech/plasma-evm/p2p/simulations"
	"github.com/Onther-Tech/plasma-evm/p2p/simulations/adapters"
	"github.com/Onther-Tech/plasma-evm/rpc"
	"github.com/mattn/go-colorable"
)

// Additional command line flags for the test binary.
var (
	loglevel   = flag.Int("loglevel", 0, "verbosity of logs")
	simAdapter = flag.String("adapter", "exec", "type of simulation: sim|socket|exec|docker")
)

func TestMain(m *testing.M) {
	flag.Parse()
	log.PrintOrigins(true)
	log.Root().SetHandler(log.LvlFilterHandler(log.Lvl(*loglevel), log.StreamHandler(colorable.NewColorableStderr(), log.TerminalFormat(true))))
	// register the Delivery service which will run as a devp2p
	// protocol when using the exec adapter
	adapters.RegisterServices(services)
	os.Exit(m.Run())
}

// This test is not meant to be a part of the automatic testing process because it
// runs for a long time and also requires a large database in order to do a meaningful
// request performance test. When testServerDataDir is empty, the test is skipped.

const (
	testServerDataDir  = "" // should always be empty on the master branch
	testServerCapacity = 200
	testMaxClients     = 10
	testTolerance      = 0.1
	minRelCap          = 0.2
)

func TestCapacityAPI3(t *testing.T) {
	testCapacityAPI(t, 3)
}

func TestCapacityAPI6(t *testing.T) {
	testCapacityAPI(t, 6)
}

func TestCapacityAPI10(t *testing.T) {
	testCapacityAPI(t, 10)
}

// testCapacityAPI runs an end-to-end simulation test connecting one server with
// a given number of clients. It sets different priority capacities to all clients
// except a randomly selected one which runs in free client mode. All clients send
// similar requests at the maximum allowed rate and the test verifies whether the
// ratio of processed requests is close enough to the ratio of assigned capacities.
// Running multiple rounds with different settings ensures that changing capacity
// while connected and going back and forth between free and priority mode with
// the supplied API calls is also thoroughly tested.
func testCapacityAPI(t *testing.T, clientCount int) {
	// Skip test if no data dir specified
	if testServerDataDir == "" {
		return
	}
	for !testSim(t, 1, clientCount, []string{testServerDataDir}, nil, func(ctx context.Context, net *simulations.Network, servers []*simulations.Node, clients []*simulations.Node) bool {
		if len(servers) != 1 {
			t.Fatalf("Invalid number of servers: %d", len(servers))
		}
		server := servers[0]

		serverRpcClient, err := server.Client()
		if err != nil {
			t.Fatalf("Failed to obtain rpc client: %v", err)
		}
		headNum, headHash := getHead(ctx, t, serverRpcClient)
		minCap, freeCap, totalCap := getCapacityInfo(ctx, t, serverRpcClient)
		testCap := totalCap * 3 / 4
		t.Logf("Server testCap: %d  minCap: %d  head number: %d  head hash: %064x\n", testCap, minCap, headNum, headHash)
		reqMinCap := uint64(float64(testCap) * minRelCap / (minRelCap + float64(len(clients)-1)))
		if minCap > reqMinCap {
			t.Fatalf("Minimum client capacity (%d) bigger than required minimum for this test (%d)", minCap, reqMinCap)
		}
		freeIdx := rand.Intn(len(clients))

		clientRpcClients := make([]*rpc.Client, len(clients))
		for i, client := range clients {
			var err error
			clientRpcClients[i], err = client.Client()
			if err != nil {
				t.Fatalf("Failed to obtain rpc client: %v", err)
			}
			t.Log("connecting client", i)
			if i != freeIdx {
				setCapacity(ctx, t, serverRpcClient, client.ID(), testCap/uint64(len(clients)))
			}
			net.Connect(client.ID(), server.ID())

			for {
				select {
				case <-ctx.Done():
					t.Fatalf("Timeout")
				default:
				}
				num, hash := getHead(ctx, t, clientRpcClients[i])
				if num == headNum && hash == headHash {
					t.Log("client", i, "synced")
					break
				}
				time.Sleep(time.Millisecond * 200)
			}
		}

		var wg sync.WaitGroup
		stop := make(chan struct{})

		reqCount := make([]uint64, len(clientRpcClients))

		// Send light request like crazy.
		for i, c := range clientRpcClients {
			wg.Add(1)
			i, c := i, c
			go func() {
				defer wg.Done()

				queue := make(chan struct{}, 100)
				reqCount[i] = 0
				for {
					select {
					case queue <- struct{}{}:
						select {
						case <-stop:
							return
						case <-ctx.Done():
							return
						default:
							wg.Add(1)
							go func() {
								ok := testRequest(ctx, t, c)
								wg.Done()
								<-queue
								if ok {
									count := atomic.AddUint64(&reqCount[i], 1)
									if count%10000 == 0 {
										freezeClient(ctx, t, serverRpcClient, clients[i].ID())
									}
								}
							}()
						}
					case <-stop:
						return
					case <-ctx.Done():
						return
					}
				}
			}()
		}

		processedSince := func(start []uint64) []uint64 {
			res := make([]uint64, len(reqCount))
			for i := range reqCount {
				res[i] = atomic.LoadUint64(&reqCount[i])
				if start != nil {
					res[i] -= start[i]
				}
			}
			return res
		}

		weights := make([]float64, len(clients))
		for c := 0; c < 5; c++ {
			setCapacity(ctx, t, serverRpcClient, clients[freeIdx].ID(), freeCap)
			freeIdx = rand.Intn(len(clients))
			var sum float64
			for i := range clients {
				if i == freeIdx {
					weights[i] = 0
				} else {
					weights[i] = rand.Float64()*(1-minRelCap) + minRelCap
				}
				sum += weights[i]
			}
			for i, client := range clients {
				weights[i] *= float64(testCap-freeCap-100) / sum
				capacity := uint64(weights[i])
				if i != freeIdx && capacity < getCapacity(ctx, t, serverRpcClient, client.ID()) {
					setCapacity(ctx, t, serverRpcClient, client.ID(), capacity)
				}
			}
			setCapacity(ctx, t, serverRpcClient, clients[freeIdx].ID(), 0)
			for i, client := range clients {
				capacity := uint64(weights[i])
				if i != freeIdx && capacity > getCapacity(ctx, t, serverRpcClient, client.ID()) {
					setCapacity(ctx, t, serverRpcClient, client.ID(), capacity)
				}
			}
			weights[freeIdx] = float64(freeCap)
			for i := range clients {
				weights[i] /= float64(testCap)
			}

			time.Sleep(flowcontrol.DecParamDelay)
			t.Log("Starting measurement")
			t.Logf("Relative weights:")
			for i := range clients {
				t.Logf("  %f", weights[i])
			}
			t.Log()
			start := processedSince(nil)
			for {
				select {
				case <-ctx.Done():
					t.Fatalf("Timeout")
				default:
				}

				_, _, totalCap = getCapacityInfo(ctx, t, serverRpcClient)
				if totalCap < testCap {
					t.Log("Total capacity underrun")
					close(stop)
					wg.Wait()
					return false
				}

				processed := processedSince(start)
				var avg uint64
				t.Logf("Processed")
				for i, p := range processed {
					t.Logf(" %d", p)
					processed[i] = uint64(float64(p) / weights[i])
					avg += processed[i]
				}
				avg /= uint64(len(processed))

				if avg >= 10000 {
					var maxDev float64
					for _, p := range processed {
						dev := float64(int64(p-avg)) / float64(avg)
						t.Logf(" %7.4f", dev)
						if dev < 0 {
							dev = -dev
						}
						if dev > maxDev {
							maxDev = dev
						}
					}
					t.Logf("  max deviation: %f  totalCap: %d\n", maxDev, totalCap)
					if maxDev <= testTolerance {
						t.Log("success")
						break
					}
				} else {
					t.Log()
				}
				time.Sleep(time.Millisecond * 200)
			}
		}

		close(stop)
		wg.Wait()

		for i, count := range reqCount {
			t.Log("client", i, "processed", count)
		}
		return true
	}) {
		t.Log("restarting test")
	}
}

func getHead(ctx context.Context, t *testing.T, client *rpc.Client) (uint64, common.Hash) {
	res := make(map[string]interface{})
	if err := client.CallContext(ctx, &res, "eth_getBlockByNumber", "latest", false); err != nil {
		t.Fatalf("Failed to obtain head block: %v", err)
	}
	numStr, ok := res["number"].(string)
	if !ok {
		t.Fatalf("RPC block number field invalid")
	}
	num, err := hexutil.DecodeUint64(numStr)
	if err != nil {
		t.Fatalf("Failed to decode RPC block number: %v", err)
	}
	hashStr, ok := res["hash"].(string)
	if !ok {
		t.Fatalf("RPC block number field invalid")
	}
	hash := common.HexToHash(hashStr)
	return num, hash
}

func testRequest(ctx context.Context, t *testing.T, client *rpc.Client) bool {
	var res string
	var addr common.Address
	rand.Read(addr[:])
<<<<<<< HEAD
	c, _ := context.WithTimeout(ctx, time.Second*12)
=======
	c, cancel := context.WithTimeout(ctx, time.Second*12)
	defer cancel()
>>>>>>> 15d09038
	err := client.CallContext(c, &res, "eth_getBalance", addr, "latest")
	if err != nil {
		t.Log("request error:", err)
	}
	return err == nil
}

func freezeClient(ctx context.Context, t *testing.T, server *rpc.Client, clientID enode.ID) {
	if err := server.CallContext(ctx, nil, "debug_freezeClient", clientID); err != nil {
		t.Fatalf("Failed to freeze client: %v", err)
	}

}

func setCapacity(ctx context.Context, t *testing.T, server *rpc.Client, clientID enode.ID, cap uint64) {
	params := make(map[string]interface{})
	params["capacity"] = cap
	if err := server.CallContext(ctx, nil, "les_setClientParams", []enode.ID{clientID}, []string{}, params); err != nil {
		t.Fatalf("Failed to set client capacity: %v", err)
	}
}

func getCapacity(ctx context.Context, t *testing.T, server *rpc.Client, clientID enode.ID) uint64 {
	var res map[enode.ID]map[string]interface{}
	if err := server.CallContext(ctx, &res, "les_clientInfo", []enode.ID{clientID}, []string{}); err != nil {
		t.Fatalf("Failed to get client info: %v", err)
	}
	info, ok := res[clientID]
	if !ok {
		t.Fatalf("Missing client info")
	}
	v, ok := info["capacity"]
	if !ok {
		t.Fatalf("Missing field in client info: capacity")
	}
	vv, ok := v.(float64)
	if !ok {
		t.Fatalf("Failed to decode capacity field")
	}
	return uint64(vv)
}

func getCapacityInfo(ctx context.Context, t *testing.T, server *rpc.Client) (minCap, freeCap, totalCap uint64) {
	var res map[string]interface{}
	if err := server.CallContext(ctx, &res, "les_serverInfo"); err != nil {
		t.Fatalf("Failed to query server info: %v", err)
	}
	decode := func(s string) uint64 {
		v, ok := res[s]
		if !ok {
			t.Fatalf("Missing field in server info: %s", s)
		}
		vv, ok := v.(float64)
		if !ok {
			t.Fatalf("Failed to decode server info field: %s", s)
		}
		return uint64(vv)
	}
	minCap = decode("minimumCapacity")
	freeCap = decode("freeClientCapacity")
	totalCap = decode("totalCapacity")
	return
<<<<<<< HEAD
}

func init() {
	flag.Parse()
	// register the Delivery service which will run as a devp2p
	// protocol when using the exec adapter
	adapters.RegisterServices(services)

	log.PrintOrigins(true)
	log.Root().SetHandler(log.LvlFilterHandler(log.Lvl(*loglevel), log.StreamHandler(colorable.NewColorableStderr(), log.TerminalFormat(true))))
=======
>>>>>>> 15d09038
}

var services = adapters.Services{
	"lesclient": newLesClientService,
	"lesserver": newLesServerService,
}

func NewNetwork() (*simulations.Network, func(), error) {
	adapter, adapterTeardown, err := NewAdapter(*simAdapter, services)
	if err != nil {
		return nil, adapterTeardown, err
	}
	defaultService := "streamer"
	net := simulations.NewNetwork(adapter, &simulations.NetworkConfig{
		ID:             "0",
		DefaultService: defaultService,
	})
	teardown := func() {
		adapterTeardown()
		net.Shutdown()
	}
	return net, teardown, nil
}

func NewAdapter(adapterType string, services adapters.Services) (adapter adapters.NodeAdapter, teardown func(), err error) {
	teardown = func() {}
	switch adapterType {
	case "sim":
		adapter = adapters.NewSimAdapter(services)
		//	case "socket":
		//		adapter = adapters.NewSocketAdapter(services)
	case "exec":
		baseDir, err0 := ioutil.TempDir("", "les-test")
		if err0 != nil {
			return nil, teardown, err0
		}
		teardown = func() { os.RemoveAll(baseDir) }
		adapter = adapters.NewExecAdapter(baseDir)
	/*case "docker":
	adapter, err = adapters.NewDockerAdapter()
	if err != nil {
		return nil, teardown, err
	}*/
	default:
		return nil, teardown, errors.New("adapter needs to be one of sim, socket, exec, docker")
	}
	return adapter, teardown, nil
}

func testSim(t *testing.T, serverCount, clientCount int, serverDir, clientDir []string, test func(ctx context.Context, net *simulations.Network, servers []*simulations.Node, clients []*simulations.Node) bool) bool {
	net, teardown, err := NewNetwork()
	defer teardown()
	if err != nil {
		t.Fatalf("Failed to create network: %v", err)
	}
	timeout := 1800 * time.Second
	ctx, cancel := context.WithTimeout(context.Background(), timeout)
	defer cancel()

	servers := make([]*simulations.Node, serverCount)
	clients := make([]*simulations.Node, clientCount)

	for i := range clients {
		clientconf := adapters.RandomNodeConfig()
		clientconf.Services = []string{"lesclient"}
		if len(clientDir) == clientCount {
			clientconf.DataDir = clientDir[i]
		}
		client, err := net.NewNodeWithConfig(clientconf)
		if err != nil {
			t.Fatalf("Failed to create client: %v", err)
		}
		clients[i] = client
	}

	for i := range servers {
		serverconf := adapters.RandomNodeConfig()
		serverconf.Services = []string{"lesserver"}
		if len(serverDir) == serverCount {
			serverconf.DataDir = serverDir[i]
		}
		server, err := net.NewNodeWithConfig(serverconf)
		if err != nil {
			t.Fatalf("Failed to create server: %v", err)
		}
		servers[i] = server
	}

	for _, client := range clients {
		if err := net.Start(client.ID()); err != nil {
			t.Fatalf("Failed to start client node: %v", err)
		}
	}
	for _, server := range servers {
		if err := net.Start(server.ID()); err != nil {
			t.Fatalf("Failed to start server node: %v", err)
		}
	}

	return test(ctx, net, servers, clients)
}

func newLesClientService(ctx *adapters.ServiceContext) (node.Service, error) {
	config := eth.DefaultConfig
	config.SyncMode = downloader.LightSync
	config.Ethash.PowMode = ethash.ModeFake
	return New(ctx.NodeContext, &config)
}

func newLesServerService(ctx *adapters.ServiceContext) (node.Service, error) {
	config := eth.DefaultConfig
	config.SyncMode = downloader.FullSync
	config.LightServ = testServerCapacity
	config.LightPeers = testMaxClients
	ethereum, err := eth.New(ctx.NodeContext, &config)
	if err != nil {
		return nil, err
	}
	server, err := NewLesServer(ethereum, &config)
	if err != nil {
		return nil, err
	}
	ethereum.AddLesServer(server)
	return ethereum, nil
}<|MERGE_RESOLUTION|>--- conflicted
+++ resolved
@@ -326,12 +326,8 @@
 	var res string
 	var addr common.Address
 	rand.Read(addr[:])
-<<<<<<< HEAD
-	c, _ := context.WithTimeout(ctx, time.Second*12)
-=======
 	c, cancel := context.WithTimeout(ctx, time.Second*12)
 	defer cancel()
->>>>>>> 15d09038
 	err := client.CallContext(c, &res, "eth_getBalance", addr, "latest")
 	if err != nil {
 		t.Log("request error:", err)
@@ -394,19 +390,6 @@
 	freeCap = decode("freeClientCapacity")
 	totalCap = decode("totalCapacity")
 	return
-<<<<<<< HEAD
-}
-
-func init() {
-	flag.Parse()
-	// register the Delivery service which will run as a devp2p
-	// protocol when using the exec adapter
-	adapters.RegisterServices(services)
-
-	log.PrintOrigins(true)
-	log.Root().SetHandler(log.LvlFilterHandler(log.Lvl(*loglevel), log.StreamHandler(colorable.NewColorableStderr(), log.TerminalFormat(true))))
-=======
->>>>>>> 15d09038
 }
 
 var services = adapters.Services{
