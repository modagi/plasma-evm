// Copyright 2018 The go-ethereum Authors
// This file is part of the go-ethereum library.
//
// The go-ethereum library is free software: you can redistribute it and/or modify
// it under the terms of the GNU Lesser General Public License as published by
// the Free Software Foundation, either version 3 of the License, or
// (at your option) any later version.
//
// The go-ethereum library is distributed in the hope that it will be useful,
// but WITHOUT ANY WARRANTY; without even the implied warranty of
// MERCHANTABILITY or FITNESS FOR A PARTICULAR PURPOSE. See the
// GNU Lesser General Public License for more details.
//
// You should have received a copy of the GNU Lesser General Public License
// along with the go-ethereum library. If not, see <http://www.gnu.org/licenses/>.

package les

import (
	"fmt"
	"math/big"

	"github.com/Onther-Tech/plasma-evm/common"
	"github.com/Onther-Tech/plasma-evm/core"
	"github.com/Onther-Tech/plasma-evm/pls"
	"github.com/Onther-Tech/plasma-evm/ethdb"
	"github.com/Onther-Tech/plasma-evm/light"
	"github.com/Onther-Tech/plasma-evm/p2p"
	"github.com/Onther-Tech/plasma-evm/p2p/enode"
	"github.com/Onther-Tech/plasma-evm/params"
)

// lesCommons contains fields needed by both server and client.
type lesCommons struct {
	config                       *pls.Config
	iConfig                      *light.IndexerConfig
	chainDb                      ethdb.Database
	protocolManager              *ProtocolManager
	chtIndexer, bloomTrieIndexer *core.ChainIndexer
}

// NodeInfo represents a short summary of the Ethereum sub-protocol metadata
// known about the host peer.
type NodeInfo struct {
	Network    uint64                   `json:"network"`    // Ethereum network ID (1=Frontier, 2=Morden, Ropsten=3, Rinkeby=4)
	Difficulty *big.Int                 `json:"difficulty"` // Total difficulty of the host's blockchain
	Genesis    common.Hash              `json:"genesis"`    // SHA3 hash of the host's genesis block
	Config     *params.ChainConfig      `json:"config"`     // Chain configuration for the fork rules
	Head       common.Hash              `json:"head"`       // SHA3 hash of the host's best owned block
	CHT        params.TrustedCheckpoint `json:"cht"`        // Trused CHT checkpoint for fast catchup
}

// makeProtocols creates protocol descriptors for the given LES versions.
func (c *lesCommons) makeProtocols(versions []uint) []p2p.Protocol {
	protos := make([]p2p.Protocol, len(versions))
	for i, version := range versions {
		version := version
		protos[i] = p2p.Protocol{
			Name:     "les",
			Version:  version,
			Length:   ProtocolLengths[version],
			NodeInfo: c.nodeInfo,
			Run: func(p *p2p.Peer, rw p2p.MsgReadWriter) error {
				return c.protocolManager.runPeer(version, p, rw)
			},
			PeerInfo: func(id enode.ID) interface{} {
				if p := c.protocolManager.peers.Peer(fmt.Sprintf("%x", id.Bytes())); p != nil {
					return p.Info()
				}
				return nil
			},
		}
	}
	return protos
}

// nodeInfo retrieves some protocol metadata about the running host node.
func (c *lesCommons) nodeInfo() interface{} {
<<<<<<< HEAD
	var cht params.TrustedCheckpoint
	sections, _, _ := c.chtIndexer.Sections()
	sections2, _, _ := c.bloomTrieIndexer.Sections()

	if sections2 < sections {
		sections = sections2
	}
	if sections > 0 {
		sectionIndex := sections - 1
		sectionHead := c.bloomTrieIndexer.SectionHead(sectionIndex)
		cht = params.TrustedCheckpoint{
			SectionIndex: sectionIndex,
			SectionHead:  sectionHead,
			CHTRoot:      light.GetChtRoot(c.chainDb, sectionIndex, sectionHead),
			BloomRoot:    light.GetBloomTrieRoot(c.chainDb, sectionIndex, sectionHead),
		}
	}

=======
>>>>>>> f7cdea2b
	chain := c.protocolManager.blockchain
	head := chain.CurrentHeader()
	hash := head.Hash()
	return &NodeInfo{
		Network:    c.config.NetworkId,
		Difficulty: chain.GetTd(hash, head.Number.Uint64()),
		Genesis:    chain.Genesis().Hash(),
		Config:     chain.Config(),
		Head:       chain.CurrentHeader().Hash(),
		CHT:        c.latestLocalCheckpoint(),
	}
}

// latestLocalCheckpoint finds the common stored section index and returns a set of
// post-processed trie roots (CHT and BloomTrie) associated with
// the appropriate section index and head hash as a local checkpoint package.
func (c *lesCommons) latestLocalCheckpoint() params.TrustedCheckpoint {
	sections, _, _ := c.chtIndexer.Sections()
	sections2, _, _ := c.bloomTrieIndexer.Sections()
	// Cap the section index if the two sections are not consistent.
	if sections > sections2 {
		sections = sections2
	}
	if sections == 0 {
		// No checkpoint information can be provided.
		return params.TrustedCheckpoint{}
	}
	return c.getLocalCheckpoint(sections - 1)
}

// getLocalCheckpoint returns a set of post-processed trie roots (CHT and BloomTrie)
// associated with the appropriate head hash by specific section index.
//
// The returned checkpoint is only the checkpoint generated by the local indexers,
// not the stable checkpoint registered in the registrar contract.
func (c *lesCommons) getLocalCheckpoint(index uint64) params.TrustedCheckpoint {
	sectionHead := c.chtIndexer.SectionHead(index)
	return params.TrustedCheckpoint{
		SectionIndex: index,
		SectionHead:  sectionHead,
		CHTRoot:      light.GetChtRoot(c.chainDb, index, sectionHead),
		BloomRoot:    light.GetBloomTrieRoot(c.chainDb, index, sectionHead),
	}
}<|MERGE_RESOLUTION|>--- conflicted
+++ resolved
@@ -76,27 +76,6 @@
 
 // nodeInfo retrieves some protocol metadata about the running host node.
 func (c *lesCommons) nodeInfo() interface{} {
-<<<<<<< HEAD
-	var cht params.TrustedCheckpoint
-	sections, _, _ := c.chtIndexer.Sections()
-	sections2, _, _ := c.bloomTrieIndexer.Sections()
-
-	if sections2 < sections {
-		sections = sections2
-	}
-	if sections > 0 {
-		sectionIndex := sections - 1
-		sectionHead := c.bloomTrieIndexer.SectionHead(sectionIndex)
-		cht = params.TrustedCheckpoint{
-			SectionIndex: sectionIndex,
-			SectionHead:  sectionHead,
-			CHTRoot:      light.GetChtRoot(c.chainDb, sectionIndex, sectionHead),
-			BloomRoot:    light.GetBloomTrieRoot(c.chainDb, sectionIndex, sectionHead),
-		}
-	}
-
-=======
->>>>>>> f7cdea2b
 	chain := c.protocolManager.blockchain
 	head := chain.CurrentHeader()
 	hash := head.Hash()
