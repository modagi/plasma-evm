--- conflicted
+++ resolved
@@ -21,32 +21,18 @@
 	"math/big"
 	"sync"
 
-<<<<<<< HEAD
 	"github.com/Onther-Tech/plasma-evm/common"
 	"github.com/Onther-Tech/plasma-evm/core"
 	"github.com/Onther-Tech/plasma-evm/core/rawdb"
 	"github.com/Onther-Tech/plasma-evm/core/types"
-	"github.com/Onther-Tech/plasma-evm/pls"
 	"github.com/Onther-Tech/plasma-evm/ethdb"
+	"github.com/Onther-Tech/plasma-evm/les/checkpointoracle"
 	"github.com/Onther-Tech/plasma-evm/light"
 	"github.com/Onther-Tech/plasma-evm/p2p"
 	"github.com/Onther-Tech/plasma-evm/p2p/discv5"
 	"github.com/Onther-Tech/plasma-evm/p2p/enode"
 	"github.com/Onther-Tech/plasma-evm/params"
-=======
-	"github.com/ethereum/go-ethereum/common"
-	"github.com/ethereum/go-ethereum/core"
-	"github.com/ethereum/go-ethereum/core/rawdb"
-	"github.com/ethereum/go-ethereum/core/types"
-	"github.com/ethereum/go-ethereum/eth"
-	"github.com/ethereum/go-ethereum/ethdb"
-	"github.com/ethereum/go-ethereum/les/checkpointoracle"
-	"github.com/ethereum/go-ethereum/light"
-	"github.com/ethereum/go-ethereum/p2p"
-	"github.com/ethereum/go-ethereum/p2p/discv5"
-	"github.com/ethereum/go-ethereum/p2p/enode"
-	"github.com/ethereum/go-ethereum/params"
->>>>>>> 15d09038
+	"github.com/Onther-Tech/plasma-evm/pls"
 )
 
 func errResp(code errCode, format string, v ...interface{}) error {
@@ -71,22 +57,14 @@
 // lesCommons contains fields needed by both server and client.
 type lesCommons struct {
 	genesis                      common.Hash
-<<<<<<< HEAD
 	config                       *pls.Config
-=======
-	config                       *eth.Config
->>>>>>> 15d09038
 	chainConfig                  *params.ChainConfig
 	iConfig                      *light.IndexerConfig
 	chainDb                      ethdb.Database
 	peers                        *peerSet
 	chainReader                  chainReader
 	chtIndexer, bloomTrieIndexer *core.ChainIndexer
-<<<<<<< HEAD
-	oracle                       *checkpointOracle
-=======
 	oracle                       *checkpointoracle.CheckpointOracle
->>>>>>> 15d09038
 
 	closeCh chan struct{}
 	wg      sync.WaitGroup
