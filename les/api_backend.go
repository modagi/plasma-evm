// Copyright 2016 The go-ethereum Authors
// This file is part of the go-ethereum library.
//
// The go-ethereum library is free software: you can redistribute it and/or modify
// it under the terms of the GNU Lesser General Public License as published by
// the Free Software Foundation, either version 3 of the License, or
// (at your option) any later version.
//
// The go-ethereum library is distributed in the hope that it will be useful,
// but WITHOUT ANY WARRANTY; without even the implied warranty of
// MERCHANTABILITY or FITNESS FOR A PARTICULAR PURPOSE. See the
// GNU Lesser General Public License for more details.
//
// You should have received a copy of the GNU Lesser General Public License
// along with the go-ethereum library. If not, see <http://www.gnu.org/licenses/>.

package les

import (
	"context"
	"errors"
	"math/big"

	"github.com/Onther-Tech/plasma-evm/accounts"
	"github.com/Onther-Tech/plasma-evm/common"
	"github.com/Onther-Tech/plasma-evm/common/math"
	"github.com/Onther-Tech/plasma-evm/core"
	"github.com/Onther-Tech/plasma-evm/core/bloombits"
	"github.com/Onther-Tech/plasma-evm/core/rawdb"
	"github.com/Onther-Tech/plasma-evm/core/state"
	"github.com/Onther-Tech/plasma-evm/core/types"
	"github.com/Onther-Tech/plasma-evm/core/vm"
	"github.com/Onther-Tech/plasma-evm/ethdb"
	"github.com/Onther-Tech/plasma-evm/event"
	"github.com/Onther-Tech/plasma-evm/light"
	"github.com/Onther-Tech/plasma-evm/params"
	"github.com/Onther-Tech/plasma-evm/pls/downloader"
	"github.com/Onther-Tech/plasma-evm/pls/gasprice"
	"github.com/Onther-Tech/plasma-evm/rpc"
)

type LesApiBackend struct {
	extRPCEnabled bool
	pls           *LightEthereum
	gpo           *gasprice.Oracle
}

func (b *LesApiBackend) ChainConfig() *params.ChainConfig {
	return b.pls.chainConfig
}

func (b *LesApiBackend) CurrentBlock() *types.Block {
	return types.NewBlockWithHeader(b.pls.BlockChain().CurrentHeader())
}

func (b *LesApiBackend) SetHead(number uint64) {
<<<<<<< HEAD
	b.pls.handler.downloader.Cancel()
	b.pls.blockchain.SetHead(number)
=======
	b.eth.handler.downloader.Cancel()
	b.eth.blockchain.SetHead(number)
>>>>>>> 15d09038
}

func (b *LesApiBackend) HeaderByNumber(ctx context.Context, number rpc.BlockNumber) (*types.Header, error) {
	if number == rpc.LatestBlockNumber || number == rpc.PendingBlockNumber {
		return b.pls.blockchain.CurrentHeader(), nil
	}
	return b.pls.blockchain.GetHeaderByNumberOdr(ctx, uint64(number))
}

func (b *LesApiBackend) HeaderByNumberOrHash(ctx context.Context, blockNrOrHash rpc.BlockNumberOrHash) (*types.Header, error) {
	if blockNr, ok := blockNrOrHash.Number(); ok {
		return b.HeaderByNumber(ctx, blockNr)
	}
	if hash, ok := blockNrOrHash.Hash(); ok {
		header, err := b.HeaderByHash(ctx, hash)
		if err != nil {
			return nil, err
		}
		if header == nil {
			return nil, errors.New("header for hash not found")
		}
		if blockNrOrHash.RequireCanonical && b.eth.blockchain.GetCanonicalHash(header.Number.Uint64()) != hash {
			return nil, errors.New("hash is not currently canonical")
		}
		return header, nil
	}
	return nil, errors.New("invalid arguments; neither block nor hash specified")
}

func (b *LesApiBackend) HeaderByHash(ctx context.Context, hash common.Hash) (*types.Header, error) {
	return b.pls.blockchain.GetHeaderByHash(hash), nil
}

func (b *LesApiBackend) BlockByNumber(ctx context.Context, number rpc.BlockNumber) (*types.Block, error) {
	header, err := b.HeaderByNumber(ctx, number)
	if header == nil || err != nil {
		return nil, err
	}
	return b.BlockByHash(ctx, header.Hash())
}

func (b *LesApiBackend) BlockByHash(ctx context.Context, hash common.Hash) (*types.Block, error) {
<<<<<<< HEAD
	return b.pls.blockchain.GetBlockByHash(ctx, hash)
=======
	return b.eth.blockchain.GetBlockByHash(ctx, hash)
}

func (b *LesApiBackend) BlockByNumberOrHash(ctx context.Context, blockNrOrHash rpc.BlockNumberOrHash) (*types.Block, error) {
	if blockNr, ok := blockNrOrHash.Number(); ok {
		return b.BlockByNumber(ctx, blockNr)
	}
	if hash, ok := blockNrOrHash.Hash(); ok {
		block, err := b.BlockByHash(ctx, hash)
		if err != nil {
			return nil, err
		}
		if block == nil {
			return nil, errors.New("header found, but block body is missing")
		}
		if blockNrOrHash.RequireCanonical && b.eth.blockchain.GetCanonicalHash(block.NumberU64()) != hash {
			return nil, errors.New("hash is not currently canonical")
		}
		return block, nil
	}
	return nil, errors.New("invalid arguments; neither block nor hash specified")
>>>>>>> 15d09038
}

func (b *LesApiBackend) StateAndHeaderByNumber(ctx context.Context, number rpc.BlockNumber) (*state.StateDB, *types.Header, error) {
	header, err := b.HeaderByNumber(ctx, number)
	if err != nil {
		return nil, nil, err
	}
	if header == nil {
		return nil, nil, errors.New("header not found")
	}
<<<<<<< HEAD
	return light.NewState(ctx, header, b.pls.odr), header, nil
=======
	return light.NewState(ctx, header, b.eth.odr), header, nil
}

func (b *LesApiBackend) StateAndHeaderByNumberOrHash(ctx context.Context, blockNrOrHash rpc.BlockNumberOrHash) (*state.StateDB, *types.Header, error) {
	if blockNr, ok := blockNrOrHash.Number(); ok {
		return b.StateAndHeaderByNumber(ctx, blockNr)
	}
	if hash, ok := blockNrOrHash.Hash(); ok {
		header := b.eth.blockchain.GetHeaderByHash(hash)
		if header == nil {
			return nil, nil, errors.New("header for hash not found")
		}
		if blockNrOrHash.RequireCanonical && b.eth.blockchain.GetCanonicalHash(header.Number.Uint64()) != hash {
			return nil, nil, errors.New("hash is not currently canonical")
		}
		return light.NewState(ctx, header, b.eth.odr), header, nil
	}
	return nil, nil, errors.New("invalid arguments; neither block nor hash specified")
>>>>>>> 15d09038
}

func (b *LesApiBackend) GetReceipts(ctx context.Context, hash common.Hash) (types.Receipts, error) {
	if number := rawdb.ReadHeaderNumber(b.pls.chainDb, hash); number != nil {
		return light.GetBlockReceipts(ctx, b.pls.odr, hash, *number)
	}
	return nil, nil
}

func (b *LesApiBackend) GetLogs(ctx context.Context, hash common.Hash) ([][]*types.Log, error) {
	if number := rawdb.ReadHeaderNumber(b.pls.chainDb, hash); number != nil {
		return light.GetBlockLogs(ctx, b.pls.odr, hash, *number)
	}
	return nil, nil
}

func (b *LesApiBackend) GetTd(hash common.Hash) *big.Int {
	return b.pls.blockchain.GetTdByHash(hash)
}

func (b *LesApiBackend) GetEVM(ctx context.Context, msg core.Message, state *state.StateDB, header *types.Header) (*vm.EVM, func() error, error) {
	state.SetBalance(msg.From(), math.MaxBig256)
	context := core.NewEVMContext(msg, header, b.pls.blockchain, nil)
	return vm.NewEVM(context, state, b.pls.chainConfig, vm.Config{}), state.Error, nil
}

func (b *LesApiBackend) SendTx(ctx context.Context, signedTx *types.Transaction) error {
	return b.pls.txPool.Add(ctx, signedTx)
}

func (b *LesApiBackend) RemoveTx(txHash common.Hash) {
	b.pls.txPool.RemoveTx(txHash)
}

func (b *LesApiBackend) GetPoolTransactions() (types.Transactions, error) {
	return b.pls.txPool.GetTransactions()
}

func (b *LesApiBackend) GetPoolTransaction(txHash common.Hash) *types.Transaction {
	return b.pls.txPool.GetTransaction(txHash)
}

func (b *LesApiBackend) GetTransaction(ctx context.Context, txHash common.Hash) (*types.Transaction, common.Hash, uint64, uint64, error) {
	return light.GetTransaction(ctx, b.pls.odr, txHash)
}

func (b *LesApiBackend) GetPoolNonce(ctx context.Context, addr common.Address) (uint64, error) {
	return b.pls.txPool.GetNonce(ctx, addr)
}

func (b *LesApiBackend) Stats() (pending int, queued int) {
	return b.pls.txPool.Stats(), 0
}

func (b *LesApiBackend) TxPoolContent() (map[common.Address]types.Transactions, map[common.Address]types.Transactions) {
	return b.pls.txPool.Content()
}

func (b *LesApiBackend) SubscribeNewTxsEvent(ch chan<- core.NewTxsEvent) event.Subscription {
	return b.pls.txPool.SubscribeNewTxsEvent(ch)
}

func (b *LesApiBackend) SubscribeChainEvent(ch chan<- core.ChainEvent) event.Subscription {
	return b.pls.blockchain.SubscribeChainEvent(ch)
}

func (b *LesApiBackend) SubscribeChainHeadEvent(ch chan<- core.ChainHeadEvent) event.Subscription {
	return b.pls.blockchain.SubscribeChainHeadEvent(ch)
}

func (b *LesApiBackend) SubscribeChainSideEvent(ch chan<- core.ChainSideEvent) event.Subscription {
	return b.pls.blockchain.SubscribeChainSideEvent(ch)
}

func (b *LesApiBackend) SubscribeLogsEvent(ch chan<- []*types.Log) event.Subscription {
	return b.pls.blockchain.SubscribeLogsEvent(ch)
}

func (b *LesApiBackend) SubscribePendingLogsEvent(ch chan<- []*types.Log) event.Subscription {
	return event.NewSubscription(func(quit <-chan struct{}) error {
		<-quit
		return nil
	})
}

func (b *LesApiBackend) SubscribeRemovedLogsEvent(ch chan<- core.RemovedLogsEvent) event.Subscription {
	return b.pls.blockchain.SubscribeRemovedLogsEvent(ch)
}

func (b *LesApiBackend) Downloader() *downloader.Downloader {
	return b.pls.Downloader()
}

func (b *LesApiBackend) ProtocolVersion() int {
	return b.pls.LesVersion() + 10000
}

func (b *LesApiBackend) SuggestPrice(ctx context.Context) (*big.Int, error) {
	return b.gpo.SuggestPrice(ctx)
}

func (b *LesApiBackend) ChainDb() ethdb.Database {
	return b.pls.chainDb
}

<<<<<<< HEAD
func (b *LesApiBackend) EventMux() *event.TypeMux {
	return b.pls.eventMux
}

=======
>>>>>>> 15d09038
func (b *LesApiBackend) AccountManager() *accounts.Manager {
	return b.pls.accountManager
}

func (b *LesApiBackend) ExtRPCEnabled() bool {
	return b.extRPCEnabled
}

func (b *LesApiBackend) RPCGasCap() *big.Int {
	return b.pls.config.RPCGasCap
}

func (b *LesApiBackend) BloomStatus() (uint64, uint64) {
	if b.pls.bloomIndexer == nil {
		return 0, 0
	}
	sections, _, _ := b.pls.bloomIndexer.Sections()
	return params.BloomBitsBlocksClient, sections
}

func (b *LesApiBackend) ServiceFilter(ctx context.Context, session *bloombits.MatcherSession) {
	for i := 0; i < bloomFilterThreads; i++ {
		go session.Multiplex(bloomRetrievalBatch, bloomRetrievalWait, b.pls.bloomRequests)
	}
}<|MERGE_RESOLUTION|>--- conflicted
+++ resolved
@@ -54,13 +54,8 @@
 }
 
 func (b *LesApiBackend) SetHead(number uint64) {
-<<<<<<< HEAD
 	b.pls.handler.downloader.Cancel()
 	b.pls.blockchain.SetHead(number)
-=======
-	b.eth.handler.downloader.Cancel()
-	b.eth.blockchain.SetHead(number)
->>>>>>> 15d09038
 }
 
 func (b *LesApiBackend) HeaderByNumber(ctx context.Context, number rpc.BlockNumber) (*types.Header, error) {
@@ -103,10 +98,7 @@
 }
 
 func (b *LesApiBackend) BlockByHash(ctx context.Context, hash common.Hash) (*types.Block, error) {
-<<<<<<< HEAD
 	return b.pls.blockchain.GetBlockByHash(ctx, hash)
-=======
-	return b.eth.blockchain.GetBlockByHash(ctx, hash)
 }
 
 func (b *LesApiBackend) BlockByNumberOrHash(ctx context.Context, blockNrOrHash rpc.BlockNumberOrHash) (*types.Block, error) {
@@ -127,7 +119,6 @@
 		return block, nil
 	}
 	return nil, errors.New("invalid arguments; neither block nor hash specified")
->>>>>>> 15d09038
 }
 
 func (b *LesApiBackend) StateAndHeaderByNumber(ctx context.Context, number rpc.BlockNumber) (*state.StateDB, *types.Header, error) {
@@ -138,10 +129,7 @@
 	if header == nil {
 		return nil, nil, errors.New("header not found")
 	}
-<<<<<<< HEAD
 	return light.NewState(ctx, header, b.pls.odr), header, nil
-=======
-	return light.NewState(ctx, header, b.eth.odr), header, nil
 }
 
 func (b *LesApiBackend) StateAndHeaderByNumberOrHash(ctx context.Context, blockNrOrHash rpc.BlockNumberOrHash) (*state.StateDB, *types.Header, error) {
@@ -159,7 +147,6 @@
 		return light.NewState(ctx, header, b.eth.odr), header, nil
 	}
 	return nil, nil, errors.New("invalid arguments; neither block nor hash specified")
->>>>>>> 15d09038
 }
 
 func (b *LesApiBackend) GetReceipts(ctx context.Context, hash common.Hash) (types.Receipts, error) {
@@ -265,13 +252,10 @@
 	return b.pls.chainDb
 }
 
-<<<<<<< HEAD
 func (b *LesApiBackend) EventMux() *event.TypeMux {
 	return b.pls.eventMux
 }
 
-=======
->>>>>>> 15d09038
 func (b *LesApiBackend) AccountManager() *accounts.Manager {
 	return b.pls.accountManager
 }
