--- conflicted
+++ resolved
@@ -22,7 +22,7 @@
 	"fmt"
 	"io"
 
-	"github.com/ethereum/go-ethereum/common"
+	"github.com/Onther-Tech/plasma-evm/common"
 )
 
 // The ABI holds information about a contract's context and available
@@ -76,7 +76,6 @@
 // Unpack output in v according to the abi specification
 func (abi ABI) Unpack(v interface{}, name string, data []byte) (err error) {
 	if len(data) == 0 {
-<<<<<<< HEAD
 		return fmt.Errorf("abi: unmarshalling empty output")
 	}
 	// since there can't be naming collisions with contracts and events,
@@ -96,36 +95,12 @@
 // UnpackIntoMap unpacks a log into the provided map[string]interface{}
 func (abi ABI) UnpackIntoMap(v map[string]interface{}, name string, data []byte) (err error) {
 	if len(data) == 0 {
-=======
->>>>>>> f7cdea2b
 		return fmt.Errorf("abi: unmarshalling empty output")
 	}
 	// since there can't be naming collisions with contracts and events,
 	// we need to decide whether we're calling a method or an event
 	if method, ok := abi.Methods[name]; ok {
 		if len(data)%32 != 0 {
-<<<<<<< HEAD
-=======
-			return fmt.Errorf("abi: improperly formatted output: %s - Bytes: [%+v]", string(data), data)
-		}
-		return method.Outputs.Unpack(v, data)
-	}
-	if event, ok := abi.Events[name]; ok {
-		return event.Inputs.Unpack(v, data)
-	}
-	return fmt.Errorf("abi: could not locate named method or event")
-}
-
-// UnpackIntoMap unpacks a log into the provided map[string]interface{}
-func (abi ABI) UnpackIntoMap(v map[string]interface{}, name string, data []byte) (err error) {
-	if len(data) == 0 {
-		return fmt.Errorf("abi: unmarshalling empty output")
-	}
-	// since there can't be naming collisions with contracts and events,
-	// we need to decide whether we're calling a method or an event
-	if method, ok := abi.Methods[name]; ok {
-		if len(data)%32 != 0 {
->>>>>>> f7cdea2b
 			return fmt.Errorf("abi: improperly formatted output")
 		}
 		return method.Outputs.UnpackIntoMap(v, data)
