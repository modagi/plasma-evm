// Copyright 2016 The go-ethereum Authors
// This file is part of the go-ethereum library.
//
// The go-ethereum library is free software: you can redistribute it and/or modify
// it under the terms of the GNU Lesser General Public License as published by
// the Free Software Foundation, either version 3 of the License, or
// (at your option) any later version.
//
// The go-ethereum library is distributed in the hope that it will be useful,
// but WITHOUT ANY WARRANTY; without even the implied warranty of
// MERCHANTABILITY or FITNESS FOR A PARTICULAR PURPOSE. See the
// GNU Lesser General Public License for more details.
//
// You should have received a copy of the GNU Lesser General Public License
// along with the go-ethereum library. If not, see <http://www.gnu.org/licenses/>.

package bind

import (
	"crypto/ecdsa"
	"errors"
	"io"
	"io/ioutil"

<<<<<<< HEAD
	"github.com/Onther-Tech/plasma-evm/accounts"
	"github.com/Onther-Tech/plasma-evm/accounts/keystore"
	"github.com/Onther-Tech/plasma-evm/common"
	"github.com/Onther-Tech/plasma-evm/core/types"
	"github.com/Onther-Tech/plasma-evm/crypto"
=======
	"github.com/ethereum/go-ethereum/accounts"
	"github.com/ethereum/go-ethereum/accounts/external"
	"github.com/ethereum/go-ethereum/accounts/keystore"
	"github.com/ethereum/go-ethereum/common"
	"github.com/ethereum/go-ethereum/core/types"
	"github.com/ethereum/go-ethereum/crypto"
>>>>>>> 25215091
)

// NewTransactor is a utility method to easily create a transaction signer from
// an encrypted json key stream and the associated passphrase.
func NewTransactor(keyin io.Reader, passphrase string) (*TransactOpts, error) {
	json, err := ioutil.ReadAll(keyin)
	if err != nil {
		return nil, err
	}
	key, err := keystore.DecryptKey(json, passphrase)
	if err != nil {
		return nil, err
	}
	return NewKeyedTransactor(key.PrivateKey), nil
}

// NewKeyStoreTransactor is a utility method to easily create a transaction signer from
// an decrypted key from a keystore
func NewKeyStoreTransactor(keystore *keystore.KeyStore, account accounts.Account) (*TransactOpts, error) {
	return &TransactOpts{
		From: account.Address,
		Signer: func(signer types.Signer, address common.Address, tx *types.Transaction) (*types.Transaction, error) {
			if address != account.Address {
				return nil, errors.New("not authorized to sign this account")
			}
			signature, err := keystore.SignHash(account, signer.Hash(tx).Bytes())
			if err != nil {
				return nil, err
			}
			return tx.WithSignature(signer, signature)
		},
	}, nil
}

// NewKeyedTransactor is a utility method to easily create a transaction signer
// from a single private key.
func NewKeyedTransactor(key *ecdsa.PrivateKey) *TransactOpts {
	keyAddr := crypto.PubkeyToAddress(key.PublicKey)
	return &TransactOpts{
		From: keyAddr,
		Signer: func(signer types.Signer, address common.Address, tx *types.Transaction) (*types.Transaction, error) {
			if address != keyAddr {
				return nil, errors.New("not authorized to sign this account")
			}
			signature, err := crypto.Sign(signer.Hash(tx).Bytes(), key)
			if err != nil {
				return nil, err
			}
			return tx.WithSignature(signer, signature)
		},
	}
}

<<<<<<< HEAD
// NewAccountTransactor is a utility method to easily create a transaction signer
// from an unlocked keystore account
func NewAccountTransactor(ks *keystore.KeyStore, account accounts.Account) *TransactOpts {
	keyAddr := account.Address
	return &TransactOpts{
		From: keyAddr,
		Signer: func(signer types.Signer, address common.Address, tx *types.Transaction) (*types.Transaction, error) {
			if address != keyAddr {
				return nil, errors.New("not authorized to sign this account")
			}
			signature, err := ks.SignHash(account, signer.Hash(tx).Bytes())
			if err != nil {
				return nil, err
			}
			return tx.WithSignature(signer, signature)
=======
// NewClefTransactor is a utility method to easily create a transaction signer
// with a clef backend.
func NewClefTransactor(clef *external.ExternalSigner, account accounts.Account) *TransactOpts {
	return &TransactOpts{
		From: account.Address,
		Signer: func(signer types.Signer, address common.Address, transaction *types.Transaction) (*types.Transaction, error) {
			if address != account.Address {
				return nil, errors.New("not authorized to sign this account")
			}
			return clef.SignTx(account, transaction, nil) // Clef enforces its own chain id
>>>>>>> 25215091
		},
	}
}<|MERGE_RESOLUTION|>--- conflicted
+++ resolved
@@ -22,20 +22,12 @@
 	"io"
 	"io/ioutil"
 
-<<<<<<< HEAD
 	"github.com/Onther-Tech/plasma-evm/accounts"
+	"github.com/Onther-Tech/plasma-evm/accounts/external"
 	"github.com/Onther-Tech/plasma-evm/accounts/keystore"
 	"github.com/Onther-Tech/plasma-evm/common"
 	"github.com/Onther-Tech/plasma-evm/core/types"
 	"github.com/Onther-Tech/plasma-evm/crypto"
-=======
-	"github.com/ethereum/go-ethereum/accounts"
-	"github.com/ethereum/go-ethereum/accounts/external"
-	"github.com/ethereum/go-ethereum/accounts/keystore"
-	"github.com/ethereum/go-ethereum/common"
-	"github.com/ethereum/go-ethereum/core/types"
-	"github.com/ethereum/go-ethereum/crypto"
->>>>>>> 25215091
 )
 
 // NewTransactor is a utility method to easily create a transaction signer from
@@ -89,7 +81,6 @@
 	}
 }
 
-<<<<<<< HEAD
 // NewAccountTransactor is a utility method to easily create a transaction signer
 // from an unlocked keystore account
 func NewAccountTransactor(ks *keystore.KeyStore, account accounts.Account) *TransactOpts {
@@ -105,7 +96,10 @@
 				return nil, err
 			}
 			return tx.WithSignature(signer, signature)
-=======
+		},
+	}
+}
+
 // NewClefTransactor is a utility method to easily create a transaction signer
 // with a clef backend.
 func NewClefTransactor(clef *external.ExternalSigner, account accounts.Account) *TransactOpts {
@@ -116,7 +110,6 @@
 				return nil, errors.New("not authorized to sign this account")
 			}
 			return clef.SignTx(account, transaction, nil) // Clef enforces its own chain id
->>>>>>> 25215091
 		},
 	}
 }