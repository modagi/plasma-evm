--- conflicted
+++ resolved
@@ -32,10 +32,7 @@
 	"shh":        ShhJs,
 	"swarmfs":    SwarmfsJs,
 	"txpool":     TxpoolJs,
-<<<<<<< HEAD
-=======
 	"les":        LESJs,
->>>>>>> f7cdea2b
 }
 
 const ChequebookJs = `
@@ -763,14 +760,12 @@
 		}),
 	]
 });
-<<<<<<< HEAD
-=======
 `
 
 const LESJs = `
 web3._extend({
 	property: 'les',
-	methods: 
+	methods:
 	[
 		new web3._extend.Method({
 			name: 'getCheckpoint',
@@ -778,7 +773,7 @@
 			params: 1
 		}),
 	],
-	properties: 
+	properties:
 	[
 		new web3._extend.Property({
 			name: 'latestCheckpoint',
@@ -790,5 +785,4 @@
 		}),
 	]
 });
->>>>>>> f7cdea2b
 `