// Copyright 2016 The go-ethereum Authors
// This file is part of the go-ethereum library.
//
// The go-ethereum library is free software: you can redistribute it and/or modify
// it under the terms of the GNU Lesser General Public License as published by
// the Free Software Foundation, either version 3 of the License, or
// (at your option) any later version.
//
// The go-ethereum library is distributed in the hope that it will be useful,
// but WITHOUT ANY WARRANTY; without even the implied warranty of
// MERCHANTABILITY or FITNESS FOR A PARTICULAR PURPOSE. See the
// GNU Lesser General Public License for more details.
//
// You should have received a copy of the GNU Lesser General Public License
// along with the go-ethereum library. If not, see <http://www.gnu.org/licenses/>.

// Contains all the wrappers from the node package to support client side node
// management on mobile platforms.

package geth

import (
	"encoding/json"
	"fmt"
	"path/filepath"

	"github.com/Onther-Tech/plasma-evm/core"
	"github.com/Onther-Tech/plasma-evm/ethstats"
	"github.com/Onther-Tech/plasma-evm/internal/debug"
	"github.com/Onther-Tech/plasma-evm/les"
	"github.com/Onther-Tech/plasma-evm/node"
	"github.com/Onther-Tech/plasma-evm/p2p"
	"github.com/Onther-Tech/plasma-evm/p2p/nat"
	"github.com/Onther-Tech/plasma-evm/params"
	"github.com/Onther-Tech/plasma-evm/pls"
	"github.com/Onther-Tech/plasma-evm/pls/downloader"
	"github.com/Onther-Tech/plasma-evm/plsclient"
	whisper "github.com/Onther-Tech/plasma-evm/whisper/whisperv6"
)

// NodeConfig represents the collection of configuration values to fine tune the Geth
// node embedded into a mobile process. The available values are a subset of the
// entire API provided by go-ethereum to reduce the maintenance surface and dev
// complexity.
type NodeConfig struct {
	// Bootstrap nodes used to establish connectivity with the rest of the network.
	BootstrapNodes *Enodes

	// MaxPeers is the maximum number of peers that can be connected. If this is
	// set to zero, then only the configured static and trusted peers can connect.
	MaxPeers int

	// EthereumEnabled specifies whether the node should run the Ethereum protocol.
	EthereumEnabled bool

	// EthereumNetworkID is the network identifier used by the Ethereum protocol to
	// decide if remote peers should be accepted or not.
	EthereumNetworkID int64 // uint64 in truth, but Java can't handle that...

	// EthereumGenesis is the genesis JSON to use to seed the blockchain with. An
	// empty genesis state is equivalent to using the mainnet's state.
	EthereumGenesis string

	// EthereumDatabaseCache is the system memory in MB to allocate for database caching.
	// A minimum of 16MB is always reserved.
	EthereumDatabaseCache int

	// EthereumNetStats is a netstats connection string to use to report various
	// chain, transaction and node stats to a monitoring server.
	//
	// It has the form "nodename:secret@host:port"
	EthereumNetStats string

	// WhisperEnabled specifies whether the node should run the Whisper protocol.
	WhisperEnabled bool

	// Listening address of pprof server.
	PprofAddress string
<<<<<<< HEAD

	// Ultra Light client options
	ULC *pls.ULCConfig
=======
>>>>>>> 25215091
}

// defaultNodeConfig contains the default node configuration values to use if all
// or some fields are missing from the user's specified list.
var defaultNodeConfig = &NodeConfig{
	BootstrapNodes:        FoundationBootnodes(),
	MaxPeers:              25,
	EthereumEnabled:       true,
	EthereumNetworkID:     1,
	EthereumDatabaseCache: 16,
}

// NewNodeConfig creates a new node option set, initialized to the default values.
func NewNodeConfig() *NodeConfig {
	config := *defaultNodeConfig
	return &config
}

// Node represents a Geth Ethereum node instance.
type Node struct {
	node *node.Node
}

// NewNode creates and configures a new Geth node.
func NewNode(datadir string, config *NodeConfig) (stack *Node, _ error) {
	// If no or partial configurations were specified, use defaults
	if config == nil {
		config = NewNodeConfig()
	}
	if config.MaxPeers == 0 {
		config.MaxPeers = defaultNodeConfig.MaxPeers
	}
	if config.BootstrapNodes == nil || config.BootstrapNodes.Size() == 0 {
		config.BootstrapNodes = defaultNodeConfig.BootstrapNodes
	}

	if config.PprofAddress != "" {
		debug.StartPProf(config.PprofAddress)
	}

	// Create the empty networking stack
	nodeConf := &node.Config{
		Name:        clientIdentifier,
		Version:     params.VersionWithMeta,
		DataDir:     datadir,
		KeyStoreDir: filepath.Join(datadir, "keystore"), // Mobile should never use internal keystores!
		P2P: p2p.Config{
			NoDiscovery:      true,
			DiscoveryV5:      true,
			BootstrapNodesV5: config.BootstrapNodes.nodes,
			ListenAddr:       ":0",
			NAT:              nat.Any(),
			MaxPeers:         config.MaxPeers,
		},
	}

	rawStack, err := node.New(nodeConf)
	if err != nil {
		return nil, err
	}

	debug.Memsize.Add("node", rawStack)

	var genesis *core.Genesis
	if config.EthereumGenesis != "" {
		// Parse the user supplied genesis spec if not mainnet
		genesis = new(core.Genesis)
		if err := json.Unmarshal([]byte(config.EthereumGenesis), genesis); err != nil {
			return nil, fmt.Errorf("invalid genesis spec: %v", err)
		}
		// If we have the testnet, hard code the chain configs too
		if config.EthereumGenesis == TestnetGenesis() {
			genesis.Config = params.TestnetChainConfig
			if config.EthereumNetworkID == 1 {
				config.EthereumNetworkID = 3
			}
		}
	}
	// Register the Ethereum protocol if requested
	if config.EthereumEnabled {
		ethConf := pls.DefaultConfig
		ethConf.Genesis = genesis
		ethConf.SyncMode = downloader.LightSync
		ethConf.NetworkId = uint64(config.EthereumNetworkID)
		ethConf.DatabaseCache = config.EthereumDatabaseCache
		if err := rawStack.Register(func(ctx *node.ServiceContext) (node.Service, error) {
			return les.New(ctx, &ethConf)
		}); err != nil {
			return nil, fmt.Errorf("ethereum init: %v", err)
		}
		// If netstats reporting is requested, do it
		if config.EthereumNetStats != "" {
			if err := rawStack.Register(func(ctx *node.ServiceContext) (node.Service, error) {
				var lesServ *les.LightEthereum
				ctx.Service(&lesServ)

				return ethstats.New(config.EthereumNetStats, nil, lesServ)
			}); err != nil {
				return nil, fmt.Errorf("netstats init: %v", err)
			}
		}
	}
	// Register the Whisper protocol if requested
	if config.WhisperEnabled {
		if err := rawStack.Register(func(*node.ServiceContext) (node.Service, error) {
			return whisper.New(&whisper.DefaultConfig), nil
		}); err != nil {
			return nil, fmt.Errorf("whisper init: %v", err)
		}
	}
	return &Node{rawStack}, nil
}

// Close terminates a running node along with all it's services, tearing internal
// state doen too. It's not possible to restart a closed node.
func (n *Node) Close() error {
	return n.node.Close()
}

// Start creates a live P2P node and starts running it.
func (n *Node) Start() error {
	return n.node.Start()
}

// Stop terminates a running node along with all it's services. If the node was
// not started, an error is returned.
func (n *Node) Stop() error {
	return n.node.Stop()
}

// GetEthereumClient retrieves a client to access the Ethereum subsystem.
func (n *Node) GetEthereumClient() (client *EthereumClient, _ error) {
	rpc, err := n.node.Attach()
	if err != nil {
		return nil, err
	}
	return &EthereumClient{plsclient.NewClient(rpc)}, nil
}

// GetNodeInfo gathers and returns a collection of metadata known about the host.
func (n *Node) GetNodeInfo() *NodeInfo {
	return &NodeInfo{n.node.Server().NodeInfo()}
}

// GetPeersInfo returns an array of metadata objects describing connected peers.
func (n *Node) GetPeersInfo() *PeerInfos {
	return &PeerInfos{n.node.Server().PeersInfo()}
}<|MERGE_RESOLUTION|>--- conflicted
+++ resolved
@@ -76,12 +76,6 @@
 
 	// Listening address of pprof server.
 	PprofAddress string
-<<<<<<< HEAD
-
-	// Ultra Light client options
-	ULC *pls.ULCConfig
-=======
->>>>>>> 25215091
 }
 
 // defaultNodeConfig contains the default node configuration values to use if all
