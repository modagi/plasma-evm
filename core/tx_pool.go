// Copyright 2014 The go-ethereum Authors
// This file is part of the go-ethereum library.
//
// The go-ethereum library is free software: you can redistribute it and/or modify
// it under the terms of the GNU Lesser General Public License as published by
// the Free Software Foundation, either version 3 of the License, or
// (at your option) any later version.
//
// The go-ethereum library is distributed in the hope that it will be useful,
// but WITHOUT ANY WARRANTY; without even the implied warranty of
// MERCHANTABILITY or FITNESS FOR A PARTICULAR PURPOSE. See the
// GNU Lesser General Public License for more details.
//
// You should have received a copy of the GNU Lesser General Public License
// along with the go-ethereum library. If not, see <http://www.gnu.org/licenses/>.

package core

import (
	"errors"
	"fmt"
	"math"
	"math/big"
	"sort"
	"sync"
	"time"

	"github.com/Onther-Tech/plasma-evm/common"
	"github.com/Onther-Tech/plasma-evm/common/prque"
	"github.com/Onther-Tech/plasma-evm/consensus"
	"github.com/Onther-Tech/plasma-evm/core/state"
	"github.com/Onther-Tech/plasma-evm/core/types"
	"github.com/Onther-Tech/plasma-evm/core/vm"
	"github.com/Onther-Tech/plasma-evm/event"
	"github.com/Onther-Tech/plasma-evm/log"
	"github.com/Onther-Tech/plasma-evm/metrics"
	"github.com/Onther-Tech/plasma-evm/params"
)

const (
	// chainHeadChanSize is the size of channel listening to ChainHeadEvent.
	chainHeadChanSize = 10

	// txSlotSize is used to calculate how many data slots a single transaction
	// takes up based on its size. The slots are used as DoS protection, ensuring
	// that validating a new transaction remains a constant operation (in reality
	// O(maxslots), where max slots are 4 currently).
	txSlotSize = 32 * 1024

	// txMaxSize is the maximum size a single transaction can have. This field has
	// non-trivial consequences: larger transactions are significantly harder and
	// more expensive to propagate; larger transactions also take more resources
	// to validate whether they fit into the pool or not.
	txMaxSize = 2 * txSlotSize // 64KB, don't bump without EIP-2464 support
)

var (
	// ErrInvalidSender is returned if the transaction contains an invalid signature.
	ErrInvalidSender = errors.New("invalid sender")

	// ErrNonceTooLow is returned if the nonce of a transaction is lower than the
	// one present in the local chain.
	ErrNonceTooLow = errors.New("nonce too low")

	// ErrUnderpriced is returned if a transaction's gas price is below the minimum
	// configured for the transaction pool.
	ErrUnderpriced = errors.New("transaction underpriced")

	// ErrReplaceUnderpriced is returned if a transaction is attempted to be replaced
	// with a different one without the required price bump.
	ErrReplaceUnderpriced = errors.New("replacement transaction underpriced")

	// ErrInsufficientFunds is returned if the total cost of executing a transaction
	// is higher than the balance of the user's account.
	ErrInsufficientFunds = errors.New("insufficient funds for gas * price + value")

	// ErrIntrinsicGas is returned if the transaction is specified to use less gas
	// than required to start the invocation.
	ErrIntrinsicGas = errors.New("intrinsic gas too low")

	// ErrGasLimit is returned if a transaction's requested gas limit exceeds the
	// maximum allowance of the current block.
	ErrGasLimit = errors.New("exceeds block gas limit")

	// ErrNegativeValue is a sanity error to ensure noone is able to specify a
	// transaction with a negative value.
	ErrNegativeValue = errors.New("negative value")

	// ErrOversizedData is returned if the input data of a transaction is greater
	// than some meaningful limit a user might use. This is not a consensus error
	// making the transaction invalid, rather a DOS protection.
	ErrOversizedData = errors.New("oversized data")

	// moscow - stamina related error
	// TODO: change variable name and message
	ErrStaminaTxSigner     = errors.New("failed to get signer")
	ErrStaminaGetDelegatee = errors.New("failed to get delegatee")
	ErrInsufficientStamina = errors.New("insufficient funds for gas * price")
	ErrInsufficientValue   = errors.New("insufficient funds for value")
)

var (
	evictionInterval    = time.Minute     // Time interval to check for evictable transactions
	statsReportInterval = 8 * time.Second // Time interval to report transaction pool stats
)

var (
	// Metrics for the pending pool
	pendingDiscardMeter   = metrics.NewRegisteredMeter("txpool/pending/discard", nil)
	pendingReplaceMeter   = metrics.NewRegisteredMeter("txpool/pending/replace", nil)
	pendingRateLimitMeter = metrics.NewRegisteredMeter("txpool/pending/ratelimit", nil) // Dropped due to rate limiting
	pendingNofundsMeter   = metrics.NewRegisteredMeter("txpool/pending/nofunds", nil)   // Dropped due to out-of-funds

	// Metrics for the queued pool
	queuedDiscardMeter   = metrics.NewRegisteredMeter("txpool/queued/discard", nil)
	queuedReplaceMeter   = metrics.NewRegisteredMeter("txpool/queued/replace", nil)
	queuedRateLimitMeter = metrics.NewRegisteredMeter("txpool/queued/ratelimit", nil) // Dropped due to rate limiting
	queuedNofundsMeter   = metrics.NewRegisteredMeter("txpool/queued/nofunds", nil)   // Dropped due to out-of-funds

	// General tx metrics
	knownTxMeter       = metrics.NewRegisteredMeter("txpool/known", nil)
	validTxMeter       = metrics.NewRegisteredMeter("txpool/valid", nil)
	invalidTxMeter     = metrics.NewRegisteredMeter("txpool/invalid", nil)
	underpricedTxMeter = metrics.NewRegisteredMeter("txpool/underpriced", nil)

	pendingGauge = metrics.NewRegisteredGauge("txpool/pending", nil)
	queuedGauge  = metrics.NewRegisteredGauge("txpool/queued", nil)
	localGauge   = metrics.NewRegisteredGauge("txpool/local", nil)
	slotsGauge   = metrics.NewRegisteredGauge("txpool/slots", nil)
)

// TxStatus is the current status of a transaction as seen by the pool.
type TxStatus uint

const (
	TxStatusUnknown TxStatus = iota
	TxStatusQueued
	TxStatusPending
	TxStatusIncluded
)

// blockChain provides the state of blockchain and current gas limit to do
// some pre checks in tx pool and event subscribers.
type blockChain interface {
	CurrentBlock() *types.Block
	GetBlock(hash common.Hash, number uint64) *types.Block
	StateAt(root common.Hash) (*state.StateDB, error)

	SubscribeChainHeadEvent(ch chan<- ChainHeadEvent) event.Subscription

	// moscow - added to create evm
	Engine() consensus.Engine
	GetHeader(common.Hash, uint64) *types.Header
}

// TxPoolConfig are the configuration parameters of the transaction pool.
type TxPoolConfig struct {
	Locals    []common.Address // Addresses that should be treated by default as local
	NoLocals  bool             // Whether local transaction handling should be disabled
	Journal   string           // Journal of local transactions to survive node restarts
	Rejournal time.Duration    // Time interval to regenerate the local transaction journal

	PriceLimit uint64 // Minimum gas price to enforce for acceptance into the pool
	PriceBump  uint64 // Minimum price bump percentage to replace an already existing transaction (nonce)

	AccountSlots uint64 // Number of executable transaction slots guaranteed per account
	GlobalSlots  uint64 // Maximum number of executable transaction slots for all accounts
	AccountQueue uint64 // Maximum number of non-executable transaction slots permitted per account
	GlobalQueue  uint64 // Maximum number of non-executable transaction slots for all accounts

	Lifetime time.Duration // Maximum amount of time non-executable transaction are queued
}

// DefaultTxPoolConfig contains the default configurations for the transaction
// pool.
var DefaultTxPoolConfig = TxPoolConfig{
	Journal:   "transactions.rlp",
	Rejournal: time.Hour,

	PriceLimit: 1,
	PriceBump:  10,

	AccountSlots: 512,
	GlobalSlots:  8192,
	AccountQueue: 64,
	GlobalQueue:  4096,

	Lifetime: 3 * time.Hour,
}

// sanitize checks the provided user configurations and changes anything that's
// unreasonable or unworkable.
func (config *TxPoolConfig) sanitize() TxPoolConfig {
	conf := *config
	if conf.Rejournal < time.Second {
		log.Warn("Sanitizing invalid txpool journal time", "provided", conf.Rejournal, "updated", time.Second)
		conf.Rejournal = time.Second
	}
	if conf.PriceLimit < 1 {
		log.Warn("Sanitizing invalid txpool price limit", "provided", conf.PriceLimit, "updated", DefaultTxPoolConfig.PriceLimit)
		conf.PriceLimit = DefaultTxPoolConfig.PriceLimit
	}
	if conf.PriceBump < 1 {
		log.Warn("Sanitizing invalid txpool price bump", "provided", conf.PriceBump, "updated", DefaultTxPoolConfig.PriceBump)
		conf.PriceBump = DefaultTxPoolConfig.PriceBump
	}
	if conf.AccountSlots < 1 {
		log.Warn("Sanitizing invalid txpool account slots", "provided", conf.AccountSlots, "updated", DefaultTxPoolConfig.AccountSlots)
		conf.AccountSlots = DefaultTxPoolConfig.AccountSlots
	}
	if conf.GlobalSlots < 1 {
		log.Warn("Sanitizing invalid txpool global slots", "provided", conf.GlobalSlots, "updated", DefaultTxPoolConfig.GlobalSlots)
		conf.GlobalSlots = DefaultTxPoolConfig.GlobalSlots
	}
	if conf.AccountQueue < 1 {
		log.Warn("Sanitizing invalid txpool account queue", "provided", conf.AccountQueue, "updated", DefaultTxPoolConfig.AccountQueue)
		conf.AccountQueue = DefaultTxPoolConfig.AccountQueue
	}
	if conf.GlobalQueue < 1 {
		log.Warn("Sanitizing invalid txpool global queue", "provided", conf.GlobalQueue, "updated", DefaultTxPoolConfig.GlobalQueue)
		conf.GlobalQueue = DefaultTxPoolConfig.GlobalQueue
	}
	if conf.Lifetime < 1 {
		log.Warn("Sanitizing invalid txpool lifetime", "provided", conf.Lifetime, "updated", DefaultTxPoolConfig.Lifetime)
		conf.Lifetime = DefaultTxPoolConfig.Lifetime
	}
	return conf
}

// TxPool contains all currently known transactions. Transactions
// enter the pool when they are received from the network or submitted
// locally. They exit the pool when they are included in the blockchain.
//
// The pool separates processable transactions (which can be applied to the
// current state) and future transactions. Transactions move between those
// two states over time as they are received and processed.
type TxPool struct {
	config      TxPoolConfig
	chainconfig *params.ChainConfig
	chain       blockChain
	gasPrice    *big.Int
	txFeed      event.Feed
	scope       event.SubscriptionScope
	signer      types.Signer
	mu          sync.RWMutex

	istanbul bool // Fork indicator whether we are in the istanbul stage.

	currentState  *state.StateDB // Current state in the blockchain head
	pendingNonces *txNoncer      // Pending state tracking virtual nonces
	currentMaxGas uint64         // Current gas limit for transaction caps

	locals  *accountSet // Set of local transaction to exempt from eviction rules
	journal *txJournal  // Journal of local transaction to back up to disk

	pending    map[common.Address]*txList   // All currently processable transactions
	pendingRtx types.Transactions           // All currently processable request transactions
	queue      map[common.Address]*txList   // Queued but non-processable transactions
	beats      map[common.Address]time.Time // Last heartbeat from each known account
	all        *txLookup                    // All transactions to allow lookups
	priced     *txPricedList                // All transactions sorted by price

	chainHeadCh     chan ChainHeadEvent
	chainHeadSub    event.Subscription
	reqResetCh      chan *txpoolResetRequest
	reqPromoteCh    chan *accountSet
	queueTxEventCh  chan *types.Transaction
	reorgDoneCh     chan chan struct{}
	reorgShutdownCh chan struct{}  // requests shutdown of scheduleReorgLoop
	wg              sync.WaitGroup // tracks loop, scheduleReorgLoop
}

type txpoolResetRequest struct {
	oldHead, newHead *types.Header
}

const (
	txPoolInitCap = 20000
)

// NewTxPool creates a new transaction pool to gather, sort and filter inbound
// transactions from the network.
func NewTxPool(config TxPoolConfig, chainconfig *params.ChainConfig, chain blockChain) *TxPool {
	// Sanitize the input to ensure no vulnerable gas prices are set
	config = (&config).sanitize()

	// Create the transaction pool with its initial settings
	pool := &TxPool{
		config:          config,
		chainconfig:     chainconfig,
		chain:           chain,
		signer:          types.NewEIP155Signer(chainconfig.ChainID),
		pending:         make(map[common.Address]*txList),
		queue:           make(map[common.Address]*txList),
		beats:           make(map[common.Address]time.Time),
		all:             newTxLookup(txPoolInitCap),
		chainHeadCh:     make(chan ChainHeadEvent, chainHeadChanSize),
		reqResetCh:      make(chan *txpoolResetRequest),
		reqPromoteCh:    make(chan *accountSet),
		queueTxEventCh:  make(chan *types.Transaction),
		reorgDoneCh:     make(chan chan struct{}),
		reorgShutdownCh: make(chan struct{}),
		gasPrice:        new(big.Int).SetUint64(config.PriceLimit),
	}
	pool.locals = newAccountSet(pool.signer)
	for _, addr := range config.Locals {
		log.Info("Setting new local account", "address", addr)
		pool.locals.add(addr)
	}
	pool.priced = newTxPricedList(pool.all)
	pool.reset(nil, chain.CurrentBlock().Header())

	// Start the reorg loop early so it can handle requests generated during journal loading.
	pool.wg.Add(1)
	go pool.scheduleReorgLoop()

	// If local transactions and journaling is enabled, load from disk
	if !config.NoLocals && config.Journal != "" {
		pool.journal = newTxJournal(config.Journal)

		if err := pool.journal.load(pool.AddLocals); err != nil {
			log.Warn("Failed to load transaction journal", "err", err)
		}
		if err := pool.journal.rotate(pool.local()); err != nil {
			log.Warn("Failed to rotate transaction journal", "err", err)
		}
	}

	// Subscribe events from blockchain and start the main event loop.
	pool.chainHeadSub = pool.chain.SubscribeChainHeadEvent(pool.chainHeadCh)
	pool.wg.Add(1)
	go pool.loop()

	return pool
}

// loop is the transaction pool's main event loop, waiting for and reacting to
// outside blockchain events as well as for various reporting and transaction
// eviction events.
func (pool *TxPool) loop() {
	defer pool.wg.Done()

	var (
		prevPending, prevQueued, prevStales int
		// Start the stats reporting and transaction eviction tickers
		report  = time.NewTicker(statsReportInterval)
		evict   = time.NewTicker(evictionInterval)
		journal = time.NewTicker(pool.config.Rejournal)
		// Track the previous head headers for transaction reorgs
		head = pool.chain.CurrentBlock()
	)
	defer report.Stop()
	defer evict.Stop()
	defer journal.Stop()

	for {
		select {
		// Handle ChainHeadEvent
		case ev := <-pool.chainHeadCh:
			if ev.Block != nil {
				pool.requestReset(head.Header(), ev.Block.Header())
				head = ev.Block
			}

		// System shutdown.
		case <-pool.chainHeadSub.Err():
			close(pool.reorgShutdownCh)
			return

		// Handle stats reporting ticks
		case <-report.C:
			pool.mu.RLock()
			pending, queued := pool.stats()
			stales := pool.priced.stales
			pool.mu.RUnlock()

			if pending != prevPending || queued != prevQueued || stales != prevStales {
				log.Debug("Transaction pool status report", "executable", pending, "queued", queued, "stales", stales)
				prevPending, prevQueued, prevStales = pending, queued, stales
			}

		// Handle inactive account transaction eviction
		case <-evict.C:
			pool.mu.Lock()
			for addr := range pool.queue {
				// Skip local transactions from the eviction mechanism
				//if pool.locals.contains(addr) {
				//	continue
				//}
				// Any non-locals old enough should be removed
				if time.Since(pool.beats[addr]) > pool.config.Lifetime {
					list := pool.queue[addr]
					list.txs.ensureCache()
					for _, tx := range list.txs.cache {
						pool.removeTx(tx.Hash(), true)
					}
				}
			}
			pool.mu.Unlock()

		// Handle local transaction journal rotation
		case <-journal.C:
			if pool.journal != nil {
				pool.mu.Lock()
				if err := pool.journal.rotate(pool.local()); err != nil {
					log.Warn("Failed to rotate local tx journal", "err", err)
				}
				pool.mu.Unlock()
			}
		}
	}
}

// Stop terminates the transaction pool.
func (pool *TxPool) Stop() {
	// Unsubscribe all subscriptions registered from txpool
	pool.scope.Close()

	// Unsubscribe subscriptions registered from blockchain
	pool.chainHeadSub.Unsubscribe()
	pool.wg.Wait()

	if pool.journal != nil {
		pool.journal.close()
	}
	log.Info("Transaction pool stopped")
}

// SubscribeNewTxsEvent registers a subscription of NewTxsEvent and
// starts sending event to the given channel.
func (pool *TxPool) SubscribeNewTxsEvent(ch chan<- NewTxsEvent) event.Subscription {
	return pool.scope.Track(pool.txFeed.Subscribe(ch))
}

// GasPrice returns the current gas price enforced by the transaction pool.
func (pool *TxPool) GasPrice() *big.Int {
	pool.mu.RLock()
	defer pool.mu.RUnlock()

	return new(big.Int).Set(pool.gasPrice)
}

// SetGasPrice updates the minimum price required by the transaction pool for a
// new transaction, and drops all transactions below this threshold.
func (pool *TxPool) SetGasPrice(price *big.Int) {
	pool.mu.Lock()
	defer pool.mu.Unlock()

	pool.gasPrice = price
	for _, tx := range pool.priced.Cap(price, pool.locals) {
		pool.removeTx(tx.Hash(), false)
	}
	log.Info("Transaction pool price threshold updated", "price", price)
}

// Nonce returns the next nonce of an account, with all transactions executable
// by the pool already applied on top.
func (pool *TxPool) Nonce(addr common.Address) uint64 {
	pool.mu.RLock()
	defer pool.mu.RUnlock()

	return pool.pendingNonces.get(addr)
}

// Stats retrieves the current pool stats, namely the number of pending and the
// number of queued (non-executable) transactions.
func (pool *TxPool) Stats() (int, int) {
	pool.mu.RLock()
	defer pool.mu.RUnlock()

	return pool.stats()
}

// stats retrieves the current pool stats, namely the number of pending and the
// number of queued (non-executable) transactions.
func (pool *TxPool) stats() (int, int) {
	pending := 0
	for _, list := range pool.pending {
		pending += list.Len()
	}
	queued := 0
	for _, list := range pool.queue {
		queued += list.Len()
	}
	return pending, queued
}

// Content retrieves the data content of the transaction pool, returning all the
// pending as well as queued transactions, grouped by account and sorted by nonce.
func (pool *TxPool) Content() (map[common.Address]types.Transactions, map[common.Address]types.Transactions) {
	pool.mu.Lock()
	defer pool.mu.Unlock()

	pending := make(map[common.Address]types.Transactions)
	for addr, list := range pool.pending {
		pending[addr] = list.Flatten()
	}
	queued := make(map[common.Address]types.Transactions)
	for addr, list := range pool.queue {
		queued[addr] = list.Flatten()
	}
	return pending, queued
}

// PendingRequests retrieves all currently processable transactions, grouped by origin
// account and sorted by nonce. The returned transaction set is a copy and can be
// freely modified by calling code.
func (pool *TxPool) PendingRequests() (types.Transactions, error) {
	pool.mu.Lock()
	defer pool.mu.Unlock()

	return pool.pendingRtx, nil
}

// PendingRequests retrieves all currently processable transactions, grouped by origin
// account and sorted by nonce. The returned transaction set is a copy and can be
// freely modified by calling code.
func (pool *TxPool) RemovePendingRequests() error {
	pool.mu.Lock()
	defer pool.mu.Unlock()

	pool.pendingRtx = types.Transactions{}

	return nil
}

// Pending retrieves all currently processable transactions, grouped by origin
// account and sorted by nonce. The returned transaction set is a copy and can be
// freely modified by calling code.
func (pool *TxPool) Pending() (map[common.Address]types.Transactions, error) {
	pool.mu.Lock()
	defer pool.mu.Unlock()

	pending := make(map[common.Address]types.Transactions, len(pool.pending))
	for addr, list := range pool.pending {
		list.txs.ensureCache()
		pending[addr] = list.txs.cache
	}
	return pending, nil
}

// Locals retrieves the accounts currently considered local by the pool.
func (pool *TxPool) Locals() []common.Address {
	pool.mu.Lock()
	defer pool.mu.Unlock()

	return pool.locals.flatten()
}

// local retrieves all currently known local transactions, grouped by origin
// account and sorted by nonce. The returned transaction set is a copy and can be
// freely modified by calling code.
func (pool *TxPool) local() map[common.Address]types.Transactions {
	txs := make(map[common.Address]types.Transactions)
	for addr := range pool.locals.accounts {
		if pending := pool.pending[addr]; pending != nil {
			pending.txs.ensureCache()
			txs[addr] = append(txs[addr], pending.txs.cache...)
		}
		if queued := pool.queue[addr]; queued != nil {
			queued.txs.ensureCache()
			txs[addr] = append(txs[addr], queued.txs.cache...)
		}
	}
	return txs
}

// validateTx checks whether a transaction is valid according to the consensus
// rules and adheres to some heuristic limits of the local node (price and size).
func (pool *TxPool) validateTx(tx *types.Transaction, local bool) error {
	// Reject transactions over defined size to prevent DOS attacks
	if uint64(tx.Size()) > txMaxSize {
		return ErrOversizedData
	}
	// Transactions can't be negative. This may never happen using RLP decoded
	// transactions but may occur if you create a transaction using the RPC.
	if tx.Value().Sign() < 0 {
		return ErrNegativeValue
	}
	// Ensure the transaction doesn't exceed the current block limit gas.
	if pool.currentMaxGas < tx.Gas() {
		return ErrGasLimit
	}
	// Make sure the transaction is signed properly
	from, err := types.Sender(pool.signer, tx)
	if err != nil {
		return ErrInvalidSender
	}
	// Drop non-local transactions under our own minimal accepted gas price
	local = local || pool.locals.contains(from) // account may be local even if the transaction arrived from the network
	if !local && pool.gasPrice.Cmp(tx.GasPrice()) > 0 {
		return ErrUnderpriced
	}
	// Ensure the transaction adheres to nonce ordering
	if pool.currentState.GetNonce(from) > tx.Nonce() {
		return ErrNonceTooLow
	}
	// short circut in case of NATX
	if from == params.NullAddress {
		return nil
	}

	// Transactor should have enough funds (ETH or stamina) to cover the costs
	// cost == V + GP * GL
	evm := pool.newStaticEVM()
	delegatee, err := GetDelegatee(evm, from)
	if err != nil {
		return ErrStaminaGetDelegatee
	}

	mgval := new(big.Int).Mul(tx.GasPrice(), big.NewInt(int64(tx.Gas())))
	availableStamina, _ := GetStamina(evm, delegatee)

	// moscow - only if can pay with stamina
	if availableStamina.Cmp(mgval) >= 0 {
		// sender should have enough value
		if pool.currentState.GetBalance(from).Cmp(tx.Value()) < 0 {
			return ErrInsufficientValue
		}
	} else {
		// Transactor should have enough funds to cover the costs
		// cost == V + GP * GL
		if pool.currentState.GetBalance(from).Cmp(tx.Cost()) < 0 {
			return ErrInsufficientFunds
		}
	}
	// Ensure the transaction has more gas than the basic tx fee.
	intrGas, err := IntrinsicGas(tx.Data(), tx.To() == nil, true, pool.istanbul)
	if err != nil {
		return err
	}
	if tx.Gas() < intrGas {
		return ErrIntrinsicGas
	}
	return nil
}

// add validates a transaction and inserts it into the non-executable queue for later
// pending promotion and execution. If the transaction is a replacement for an already
// pending or queued one, it overwrites the previous transaction if its price is higher.
//
// If a newly added transaction is marked as local, its sending account will be
// whitelisted, preventing any associated transaction from being dropped out of the pool
// due to pricing constraints.
func (pool *TxPool) add(tx *types.Transaction, local bool) (replaced bool, err error) {
	// If the transaction is already known, discard it
	hash := tx.Hash()
	if pool.all.Get(hash) != nil {
		log.Trace("Discarding already known transaction", "hash", hash)
		knownTxMeter.Mark(1)
		return false, fmt.Errorf("known transaction: %x", hash)
	}
	// If the transaction fails basic validation, discard it
	if err := pool.validateTx(tx, local); err != nil {
		log.Trace("Discarding invalid transaction", "hash", hash, "err", err)
		invalidTxMeter.Mark(1)
		return false, err
	}
	// If the transaction pool is full, discard underpriced transactions
	if uint64(pool.all.Count()) >= pool.config.GlobalSlots+pool.config.GlobalQueue {
		// If the new transaction is underpriced, don't accept it
		if !local && pool.priced.Underpriced(tx, pool.locals) {
			log.Trace("Discarding underpriced transaction", "hash", hash, "price", tx.GasPrice())
			underpricedTxMeter.Mark(1)
			return false, ErrUnderpriced
		}
		// New transaction is better than our worse ones, make room for it
		drop := pool.priced.Discard(pool.all.Slots()-int(pool.config.GlobalSlots+pool.config.GlobalQueue)+numSlots(tx), pool.locals)
		for _, tx := range drop {
			log.Trace("Discarding freshly underpriced transaction", "hash", tx.Hash(), "price", tx.GasPrice())
			underpricedTxMeter.Mark(1)
			pool.removeTx(tx.Hash(), false)
		}
	}
	// Try to replace an existing transaction in the pending pool
	from, _ := types.Sender(pool.signer, tx) // already validated
	if list := pool.pending[from]; list != nil && list.Overlaps(tx) {
		// Nonce already pending, check if required price bump is met
		inserted, old := list.Add(tx, pool.config.PriceBump)
		if !inserted {
			pendingDiscardMeter.Mark(1)
			return false, ErrReplaceUnderpriced
		}
		// New transaction is better, replace old one
		if old != nil {
			pool.all.Remove(old.Hash())
			pool.priced.Removed(1)
			pendingReplaceMeter.Mark(1)
		}
		pool.all.Add(tx)
		pool.priced.Put(tx)
		pool.journalTx(from, tx)
		pool.queueTxEvent(tx)
		log.Trace("Pooled new executable transaction", "hash", hash, "from", from, "to", tx.To())
		return old != nil, nil
	}
	// New transaction isn't replacing a pending one, push into queue
	replaced, err = pool.enqueueTx(hash, tx)
	if err != nil {
		return false, err
	}
	// Mark local addresses and journal local transactions
	if local {
		if !pool.locals.contains(from) {
			log.Info("Setting new local account", "address", from)
			pool.locals.add(from)
		}
	}
	if local || pool.locals.contains(from) {
		localGauge.Inc(1)
	}
	pool.journalTx(from, tx)

	log.Trace("Pooled new future transaction", "hash", hash, "from", from, "to", tx.To())
	return replaced, nil
}

// enqueueTx inserts a new transaction into the non-executable transaction queue.
//
// Note, this method assumes the pool lock is held!
func (pool *TxPool) enqueueTx(hash common.Hash, tx *types.Transaction) (bool, error) {
	// Try to insert the transaction into the future queue
	from, _ := types.Sender(pool.signer, tx) // already validated
	if pool.queue[from] == nil {
		pool.queue[from] = newTxList(false)
	}
	inserted, old := pool.queue[from].Add(tx, pool.config.PriceBump)
	if !inserted {
		// An older transaction was better, discard this
		queuedDiscardMeter.Mark(1)
		return false, ErrReplaceUnderpriced
	}
	// Discard any previous transaction and mark this
	if old != nil {
		pool.all.Remove(old.Hash())
		pool.priced.Removed(1)
		queuedReplaceMeter.Mark(1)
	} else {
		// Nothing was replaced, bump the queued counter
		queuedGauge.Inc(1)
	}
	if pool.all.Get(hash) == nil {
		pool.all.Add(tx)
		pool.priced.Put(tx)
	}
	return old != nil, nil
}

func (pool *TxPool) EnqueueReqeustTxs(rtxs types.Transactions) error {
	pool.mu.Lock()
	defer pool.mu.Unlock()

	for _, rtx := range rtxs {
		from, _ := types.Sender(pool.signer, rtx)
		if from != params.NullAddress {
			return errors.New("invalid request transaction")
		}
	}

	pool.pendingRtx = append(pool.pendingRtx, rtxs...)

	return nil
}

// journalTx adds the specified transaction to the local disk journal if it is
// deemed to have been sent from a local account.
func (pool *TxPool) journalTx(from common.Address, tx *types.Transaction) {
	// Only journal if it's enabled and the transaction is local
	if pool.journal == nil || !pool.locals.contains(from) {
		return
	}
	if err := pool.journal.insert(tx); err != nil {
		log.Warn("Failed to journal local transaction", "err", err)
	}
}

// promoteTx adds a transaction to the pending (processable) list of transactions
// and returns whether it was inserted or an older was better.
//
// Note, this method assumes the pool lock is held!
func (pool *TxPool) promoteTx(addr common.Address, hash common.Hash, tx *types.Transaction) bool {
	// Try to insert the transaction into the pending queue
	if pool.pending[addr] == nil {
		pool.pending[addr] = newTxList(true)
	}
	list := pool.pending[addr]

	inserted, old := list.Add(tx, pool.config.PriceBump)
	if !inserted {
		// An older transaction was better, discard this
		pool.all.Remove(hash)
		pool.priced.Removed(1)

		pendingDiscardMeter.Mark(1)
		return false
	}
	// Otherwise discard any previous transaction and mark this
	if old != nil {
		pool.all.Remove(old.Hash())
		pool.priced.Removed(1)

		pendingReplaceMeter.Mark(1)
	} else {
		// Nothing was replaced, bump the pending counter
		pendingGauge.Inc(1)
	}
	// Failsafe to work around direct pending inserts (tests)
	if pool.all.Get(hash) == nil {
		pool.all.Add(tx)
		pool.priced.Put(tx)
	}
	// Set the potentially new pending nonce and notify any subsystems of the new tx
	pool.beats[addr] = time.Now()
	pool.pendingNonces.set(addr, tx.Nonce()+1)

	return true
}

// AddLocals enqueues a batch of transactions into the pool if they are valid, marking the
// senders as a local ones, ensuring they go around the local pricing constraints.
//
// This method is used to add transactions from the RPC API and performs synchronous pool
// reorganization and event propagation.
func (pool *TxPool) AddLocals(txs []*types.Transaction) []error {
	return pool.addTxs(txs, !pool.config.NoLocals, true)
}

// AddLocal enqueues a single local transaction into the pool if it is valid. This is
// a convenience wrapper aroundd AddLocals.
func (pool *TxPool) AddLocal(tx *types.Transaction) error {
	errs := pool.AddLocals([]*types.Transaction{tx})
	return errs[0]
}

// AddRemotes enqueues a batch of transactions into the pool if they are valid. If the
// senders are not among the locally tracked ones, full pricing constraints will apply.
//
// This method is used to add transactions from the p2p network and does not wait for pool
// reorganization and internal event propagation.
func (pool *TxPool) AddRemotes(txs []*types.Transaction) []error {
	return pool.addTxs(txs, false, false)
}

// This is like AddRemotes, but waits for pool reorganization. Tests use this method.
func (pool *TxPool) AddRemotesSync(txs []*types.Transaction) []error {
	return pool.addTxs(txs, false, true)
}

// This is like AddRemotes with a single transaction, but waits for pool reorganization. Tests use this method.
func (pool *TxPool) addRemoteSync(tx *types.Transaction) error {
	errs := pool.AddRemotesSync([]*types.Transaction{tx})
	return errs[0]
}

// AddRemote enqueues a single transaction into the pool if it is valid. This is a convenience
// wrapper around AddRemotes.
//
// Deprecated: use AddRemotes
func (pool *TxPool) AddRemote(tx *types.Transaction) error {
	errs := pool.AddRemotes([]*types.Transaction{tx})
	return errs[0]
}

// addTxs attempts to queue a batch of transactions if they are valid.
func (pool *TxPool) addTxs(txs []*types.Transaction, local, sync bool) []error {
	// Filter out known ones without obtaining the pool lock or recovering signatures
	var (
		errs = make([]error, len(txs))
		news = make([]*types.Transaction, 0, len(txs))
	)
	for i, tx := range txs {
		// If the transaction is known, pre-set the error slot
		if pool.all.Get(tx.Hash()) != nil {
			errs[i] = fmt.Errorf("known transaction: %x", tx.Hash())
			knownTxMeter.Mark(1)
			continue
		}
		// Accumulate all unknown transactions for deeper processing
		news = append(news, tx)
	}
	if len(news) == 0 {
		return errs
	}
	// Cache senders in transactions before obtaining lock (pool.signer is immutable)
	for _, tx := range news {
		types.Sender(pool.signer, tx)
	}
<<<<<<< HEAD
=======
	// Process all the new transaction and merge any errors into the original slice
>>>>>>> 15d09038
	pool.mu.Lock()
	newErrs, dirtyAddrs := pool.addTxsLocked(news, local)
	pool.mu.Unlock()

	var nilSlot = 0
	for _, err := range newErrs {
		for errs[nilSlot] != nil {
			nilSlot++
		}
		errs[nilSlot] = err
	}
	// Reorg the pool internals if needed and return
	done := pool.requestPromoteExecutables(dirtyAddrs)
	if sync {
		<-done
	}
	return errs
}

// addTxsLocked attempts to queue a batch of transactions if they are valid.
// The transaction pool lock must be held.
func (pool *TxPool) addTxsLocked(txs []*types.Transaction, local bool) ([]error, *accountSet) {
	dirty := newAccountSet(pool.signer)
	errs := make([]error, len(txs))
	for i, tx := range txs {
		replaced, err := pool.add(tx, local)
		errs[i] = err
		if err == nil && !replaced {
			dirty.addTx(tx)
		}
	}
	validTxMeter.Mark(int64(len(dirty.accounts)))
	return errs, dirty
}

// Status returns the status (unknown/pending/queued) of a batch of transactions
// identified by their hashes.
func (pool *TxPool) Status(hashes []common.Hash) []TxStatus {
	status := make([]TxStatus, len(hashes))
	for i, hash := range hashes {
		tx := pool.Get(hash)
		if tx == nil {
			continue
		}
		from, _ := types.Sender(pool.signer, tx) // already validated
		pool.mu.RLock()
		if txList := pool.pending[from]; txList != nil && txList.txs.items[tx.Nonce()] != nil {
			status[i] = TxStatusPending
		} else if txList := pool.queue[from]; txList != nil && txList.txs.items[tx.Nonce()] != nil {
			status[i] = TxStatusQueued
		}
		// implicit else: the tx may have been included into a block between
		// checking pool.Get and obtaining the lock. In that case, TxStatusUnknown is correct
		pool.mu.RUnlock()
	}
	return status
}

// Get returns a transaction if it is contained in the pool and nil otherwise.
func (pool *TxPool) Get(hash common.Hash) *types.Transaction {
	return pool.all.Get(hash)
}

// removeTx removes a single transaction from the queue, moving all subsequent
// transactions back to the future queue.
func (pool *TxPool) removeTx(hash common.Hash, outofbound bool) {
	// Fetch the transaction we wish to delete
	tx := pool.all.Get(hash)
	if tx == nil {
		return
	}
	addr, _ := types.Sender(pool.signer, tx) // already validated during insertion

	// Remove it from the list of known transactions
	pool.all.Remove(hash)
	if outofbound {
		pool.priced.Removed(1)
	}
	if pool.locals.contains(addr) {
		localGauge.Dec(1)
	}
	// Remove the transaction from the pending lists and reset the account nonce
	if pending := pool.pending[addr]; pending != nil {
		if removed, invalids := pending.Remove(tx); removed {
			// If no more pending transactions are left, remove the list
			if pending.Empty() {
				delete(pool.pending, addr)
				delete(pool.beats, addr)
			}
			// Postpone any invalidated transactions
			for _, tx := range invalids {
				pool.enqueueTx(tx.Hash(), tx)
			}
			// Update the account nonce if needed
			pool.pendingNonces.setIfLower(addr, tx.Nonce())
			// Reduce the pending counter
			pendingGauge.Dec(int64(1 + len(invalids)))
			return
		}
	}
	// Transaction is in the future queue
	if future := pool.queue[addr]; future != nil {
		if removed, _ := future.Remove(tx); removed {
			// Reduce the queued counter
			queuedGauge.Dec(1)
		}
		if future.Empty() {
			delete(pool.queue, addr)
		}
	}
}

// requestPromoteExecutables requests a pool reset to the new head block.
// The returned channel is closed when the reset has occurred.
func (pool *TxPool) requestReset(oldHead *types.Header, newHead *types.Header) chan struct{} {
	select {
	case pool.reqResetCh <- &txpoolResetRequest{oldHead, newHead}:
		return <-pool.reorgDoneCh
	case <-pool.reorgShutdownCh:
		return pool.reorgShutdownCh
	}
}

// requestPromoteExecutables requests transaction promotion checks for the given addresses.
// The returned channel is closed when the promotion checks have occurred.
func (pool *TxPool) requestPromoteExecutables(set *accountSet) chan struct{} {
	select {
	case pool.reqPromoteCh <- set:
		return <-pool.reorgDoneCh
	case <-pool.reorgShutdownCh:
		return pool.reorgShutdownCh
	}
}

// queueTxEvent enqueues a transaction event to be sent in the next reorg run.
func (pool *TxPool) queueTxEvent(tx *types.Transaction) {
	select {
	case pool.queueTxEventCh <- tx:
	case <-pool.reorgShutdownCh:
	}
}

// scheduleReorgLoop schedules runs of reset and promoteExecutables. Code above should not
// call those methods directly, but request them being run using requestReset and
// requestPromoteExecutables instead.
func (pool *TxPool) scheduleReorgLoop() {
	defer pool.wg.Done()

	var (
		curDone       chan struct{} // non-nil while runReorg is active
		nextDone      = make(chan struct{})
		launchNextRun bool
		reset         *txpoolResetRequest
		dirtyAccounts *accountSet
		queuedEvents  = make(map[common.Address]*txSortedMap)
	)
	for {
		// Launch next background reorg if needed
		if curDone == nil && launchNextRun {
			// Run the background reorg and announcements
			go pool.runReorg(nextDone, reset, dirtyAccounts, queuedEvents)

			// Prepare everything for the next round of reorg
			curDone, nextDone = nextDone, make(chan struct{})
			launchNextRun = false

			reset, dirtyAccounts = nil, nil
			queuedEvents = make(map[common.Address]*txSortedMap)
		}

		select {
		case req := <-pool.reqResetCh:
			// Reset request: update head if request is already pending.
			if reset == nil {
				reset = req
			} else {
				reset.newHead = req.newHead
			}
			launchNextRun = true
			pool.reorgDoneCh <- nextDone

		case req := <-pool.reqPromoteCh:
			// Promote request: update address set if request is already pending.
			if dirtyAccounts == nil {
				dirtyAccounts = req
			} else {
				dirtyAccounts.merge(req)
			}
			launchNextRun = true
			pool.reorgDoneCh <- nextDone

		case tx := <-pool.queueTxEventCh:
			// Queue up the event, but don't schedule a reorg. It's up to the caller to
			// request one later if they want the events sent.
			addr, _ := types.Sender(pool.signer, tx)
			if _, ok := queuedEvents[addr]; !ok {
				queuedEvents[addr] = newTxSortedMap()
			}
			queuedEvents[addr].Put(tx)

		case <-curDone:
			curDone = nil

		case <-pool.reorgShutdownCh:
			// Wait for current run to finish.
			if curDone != nil {
				<-curDone
			}
			close(nextDone)
			return
		}
	}
}

// runReorg runs reset and promoteExecutables on behalf of scheduleReorgLoop.
func (pool *TxPool) runReorg(done chan struct{}, reset *txpoolResetRequest, dirtyAccounts *accountSet, events map[common.Address]*txSortedMap) {
	defer close(done)

	var promoteAddrs []common.Address
	if dirtyAccounts != nil {
		promoteAddrs = dirtyAccounts.flatten()
	}
	pool.mu.Lock()
	if reset != nil {
		// Reset from the old head to the new, rescheduling any reorged transactions
		pool.reset(reset.oldHead, reset.newHead)

		// Nonces were reset, discard any events that became stale
		for addr := range events {
			events[addr].Forward(pool.pendingNonces.get(addr))
			if events[addr].Len() == 0 {
				delete(events, addr)
			}
		}
		// Reset needs promote for all addresses
		promoteAddrs = promoteAddrs[:0]
		for addr := range pool.queue {
			promoteAddrs = append(promoteAddrs, addr)
		}
	}
	// Check for pending transactions for every account that sent new ones
	promoted := pool.promoteExecutables(promoteAddrs)
	for _, tx := range promoted {
		addr, _ := types.Sender(pool.signer, tx)
		if _, ok := events[addr]; !ok {
			events[addr] = newTxSortedMap()
		}
		events[addr].Put(tx)
	}
	// If a new block appeared, validate the pool of pending transactions. This will
	// remove any transaction that has been included in the block or was invalidated
	// because of another transaction (e.g. higher gas price).
	if reset != nil {
		pool.demoteUnexecutables()
	}
	// Ensure pool.queue and pool.pending sizes stay within the configured limits.
	pool.truncatePending()
	pool.truncateQueue()

	// Update all accounts to the latest known pending nonce
	for addr, list := range pool.pending {
		txs := list.Flatten() // Heavy but will be cached and is needed by the miner anyway
		pool.pendingNonces.set(addr, txs[len(txs)-1].Nonce()+1)
	}
	pool.mu.Unlock()

	// Notify subsystems for newly added transactions
	if len(events) > 0 {
		var txs []*types.Transaction
		for _, set := range events {
			txs = append(txs, set.Flatten()...)
		}
		pool.txFeed.Send(NewTxsEvent{txs})
	}
}

// reset retrieves the current state of the blockchain and ensures the content
// of the transaction pool is valid with regard to the chain state.
func (pool *TxPool) reset(oldHead, newHead *types.Header) {
	// If we're reorging an old state, reinject all dropped transactions
	var reinject types.Transactions

	if oldHead != nil && oldHead.Hash() != newHead.ParentHash {
		// If the reorg is too deep, avoid doing it (will happen during fast sync)
		oldNum := oldHead.Number.Uint64()
		newNum := newHead.Number.Uint64()

		if depth := uint64(math.Abs(float64(oldNum) - float64(newNum))); depth > 64 {
			log.Debug("Skipping deep transaction reorg", "depth", depth)
		} else {
			// Reorg seems shallow enough to pull in all transactions into memory
			var discarded, included types.Transactions
			var (
				rem = pool.chain.GetBlock(oldHead.Hash(), oldHead.Number.Uint64())
				add = pool.chain.GetBlock(newHead.Hash(), newHead.Number.Uint64())
			)
			if rem == nil {
				// This can happen if a setHead is performed, where we simply discard the old
				// head from the chain.
				// If that is the case, we don't have the lost transactions any more, and
				// there's nothing to add
				if newNum < oldNum {
					// If the reorg ended up on a lower number, it's indicative of setHead being the cause
					log.Debug("Skipping transaction reset caused by setHead",
						"old", oldHead.Hash(), "oldnum", oldNum, "new", newHead.Hash(), "newnum", newNum)
				} else {
					// If we reorged to a same or higher number, then it's not a case of setHead
					log.Warn("Transaction pool reset with missing oldhead",
						"old", oldHead.Hash(), "oldnum", oldNum, "new", newHead.Hash(), "newnum", newNum)
				}
				return
			}
			for rem.NumberU64() > add.NumberU64() {
				discarded = append(discarded, rem.Transactions()...)
				if rem = pool.chain.GetBlock(rem.ParentHash(), rem.NumberU64()-1); rem == nil {
					log.Error("Unrooted old chain seen by tx pool", "block", oldHead.Number, "hash", oldHead.Hash())
					return
				}
			}
			for add.NumberU64() > rem.NumberU64() {
				included = append(included, add.Transactions()...)
				if add = pool.chain.GetBlock(add.ParentHash(), add.NumberU64()-1); add == nil {
					log.Error("Unrooted new chain seen by tx pool", "block", newHead.Number, "hash", newHead.Hash())
					return
				}
			}
			for rem.Hash() != add.Hash() {
				discarded = append(discarded, rem.Transactions()...)
				if rem = pool.chain.GetBlock(rem.ParentHash(), rem.NumberU64()-1); rem == nil {
					log.Error("Unrooted old chain seen by tx pool", "block", oldHead.Number, "hash", oldHead.Hash())
					return
				}
				included = append(included, add.Transactions()...)
				if add = pool.chain.GetBlock(add.ParentHash(), add.NumberU64()-1); add == nil {
					log.Error("Unrooted new chain seen by tx pool", "block", newHead.Number, "hash", newHead.Hash())
					return
				}
			}
			reinject = types.TxDifference(discarded, included)
		}
	}
	// Initialize the internal state to the current head
	if newHead == nil {
		newHead = pool.chain.CurrentBlock().Header() // Special case during testing
	}
	statedb, err := pool.chain.StateAt(newHead.Root)
	if err != nil {
		log.Error("Failed to reset txpool state", "err", err)
		return
	}
	pool.currentState = statedb
	pool.pendingNonces = newTxNoncer(statedb)
	pool.currentMaxGas = newHead.GasLimit

	// Inject any transactions discarded due to reorgs
	log.Debug("Reinjecting stale transactions", "count", len(reinject))
	senderCacher.recover(pool.signer, reinject)
	pool.addTxsLocked(reinject, false)

	// Update all fork indicator by next pending block number.
	next := new(big.Int).Add(newHead.Number, big.NewInt(1))
	pool.istanbul = pool.chainconfig.IsIstanbul(next)
}

// promoteExecutables moves transactions that have become processable from the
// future queue to the set of pending transactions. During this process, all
// invalidated transactions (low nonce, low balance) are deleted.
func (pool *TxPool) promoteExecutables(accounts []common.Address) []*types.Transaction {
	// Track the promoted transactions to broadcast them at once
	var promoted []*types.Transaction

	// Iterate over all accounts and promote any executable transactions
	for _, addr := range accounts {
		list := pool.queue[addr]
		if list == nil {
			continue // Just in case someone calls with a non existing account
		}
		// Drop all transactions that are deemed too old (low nonce)
		forwards := list.Forward(pool.currentState.GetNonce(addr))
		for _, tx := range forwards {
			hash := tx.Hash()
			pool.all.Remove(hash)
			log.Trace("Removed old queued transaction", "hash", hash)
		}

		// Drop all transactions that are too costly (low balance or out of gas)
		// moscow - do not drop tx if delegatee has enough stamina
		evm := pool.newStaticEVM()
		delegatee, _ := GetDelegatee(evm, addr)
		stamina, _ := GetStamina(evm, delegatee)
		balance := pool.currentState.GetBalance(addr)

		var costlimit *big.Int

		if stamina.Cmp(balance) >= 0 {
			costlimit = stamina
		} else {
			costlimit = balance
		}

		drops, _ := list.Filter(costlimit, pool.currentMaxGas)
		for _, tx := range drops {
			hash := tx.Hash()
			pool.all.Remove(hash)
			log.Trace("Removed unpayable queued transaction", "hash", hash)
		}
		queuedNofundsMeter.Mark(int64(len(drops)))

		// Gather all executable transactions and promote them
		readies := list.Ready(pool.pendingNonces.get(addr))
		for _, tx := range readies {
			hash := tx.Hash()
			if pool.promoteTx(addr, hash, tx) {
				log.Trace("Promoting queued transaction", "hash", hash)
				promoted = append(promoted, tx)
			}
		}
		queuedGauge.Dec(int64(len(readies)))

		// Drop all transactions over the allowed limit
		var caps types.Transactions
		if !pool.locals.contains(addr) {
			caps = list.Cap(int(pool.config.AccountQueue))
			for _, tx := range caps {
				hash := tx.Hash()
				pool.all.Remove(hash)
				log.Trace("Removed cap-exceeding queued transaction", "hash", hash)
			}
			queuedRateLimitMeter.Mark(int64(len(caps)))
		}
		// Mark all the items dropped as removed
		pool.priced.Removed(len(forwards) + len(drops) + len(caps))
		queuedGauge.Dec(int64(len(forwards) + len(drops) + len(caps)))
		if pool.locals.contains(addr) {
			localGauge.Dec(int64(len(forwards) + len(drops) + len(caps)))
		}
		// Delete the entire queue entry if it became empty.
		if list.Empty() {
			delete(pool.queue, addr)
		}
	}
	return promoted
}

// truncatePending removes transactions from the pending queue if the pool is above the
// pending limit. The algorithm tries to reduce transaction counts by an approximately
// equal number for all for accounts with many pending transactions.
func (pool *TxPool) truncatePending() {
	pending := uint64(0)
	for _, list := range pool.pending {
		pending += uint64(list.Len())
	}
	if pending <= pool.config.GlobalSlots {
		return
	}

	pendingBeforeCap := pending
	// Assemble a spam order to penalize large transactors first
	spammers := prque.New(nil)
	for addr, list := range pool.pending {
		// Only evict transactions from high rollers
		if !pool.locals.contains(addr) && uint64(list.Len()) > pool.config.AccountSlots {
			spammers.Push(addr, int64(list.Len()))
		}
	}
	// Gradually drop transactions from offenders
	offenders := []common.Address{}
	for pending > pool.config.GlobalSlots && !spammers.Empty() {
		// Retrieve the next offender if not local address
		offender, _ := spammers.Pop()
		offenders = append(offenders, offender.(common.Address))

		// Equalize balances until all the same or below threshold
		if len(offenders) > 1 {
			// Calculate the equalization threshold for all current offenders
			threshold := pool.pending[offender.(common.Address)].Len()

			// Iteratively reduce all offenders until below limit or threshold reached
			for pending > pool.config.GlobalSlots && pool.pending[offenders[len(offenders)-2]].Len() > threshold {
				for i := 0; i < len(offenders)-1; i++ {
					list := pool.pending[offenders[i]]

					caps := list.Cap(list.Len() - 1)
					for _, tx := range caps {
						// Drop the transaction from the global pools too
						hash := tx.Hash()
						pool.all.Remove(hash)

						// Update the account nonce to the dropped transaction
						pool.pendingNonces.setIfLower(offenders[i], tx.Nonce())
						log.Trace("Removed fairness-exceeding pending transaction", "hash", hash)
					}
					pool.priced.Removed(len(caps))
					pendingGauge.Dec(int64(len(caps)))
					if pool.locals.contains(offenders[i]) {
						localGauge.Dec(int64(len(caps)))
					}
					pending--
				}
			}
		}
	}

	// If still above threshold, reduce to limit or min allowance
	if pending > pool.config.GlobalSlots && len(offenders) > 0 {
		for pending > pool.config.GlobalSlots && uint64(pool.pending[offenders[len(offenders)-1]].Len()) > pool.config.AccountSlots {
			for _, addr := range offenders {
				list := pool.pending[addr]

				caps := list.Cap(list.Len() - 1)
				for _, tx := range caps {
					// Drop the transaction from the global pools too
					hash := tx.Hash()
					pool.all.Remove(hash)

					// Update the account nonce to the dropped transaction
					pool.pendingNonces.setIfLower(addr, tx.Nonce())
					log.Trace("Removed fairness-exceeding pending transaction", "hash", hash)
				}
				pool.priced.Removed(len(caps))
				pendingGauge.Dec(int64(len(caps)))
				if pool.locals.contains(addr) {
					localGauge.Dec(int64(len(caps)))
				}
				pending--
			}
		}
	}
	pendingRateLimitMeter.Mark(int64(pendingBeforeCap - pending))
}

// truncateQueue drops the oldes transactions in the queue if the pool is above the global queue limit.
func (pool *TxPool) truncateQueue() {
	queued := uint64(0)
	for _, list := range pool.queue {
		queued += uint64(list.Len())
	}
	if queued <= pool.config.GlobalQueue {
		return
	}

	// Sort all accounts with queued transactions by heartbeat
	addresses := make(addressesByHeartbeat, 0, len(pool.queue))
	for addr := range pool.queue {
		if !pool.locals.contains(addr) { // don't drop locals
			addresses = append(addresses, addressByHeartbeat{addr, pool.beats[addr]})
		}
	}
	sort.Sort(addresses)

	// Drop transactions until the total is below the limit or only locals remain
	for drop := queued - pool.config.GlobalQueue; drop > 0 && len(addresses) > 0; {
		addr := addresses[len(addresses)-1]
		list := pool.queue[addr.address]

		addresses = addresses[:len(addresses)-1]

		// Drop all transactions if they are less than the overflow
		if size := uint64(list.Len()); size <= drop {
			for _, tx := range list.Flatten() {
				pool.removeTx(tx.Hash(), true)
			}
			drop -= size
			queuedRateLimitMeter.Mark(int64(size))
			continue
		}
		// Otherwise drop only last few transactions
		txs := list.Flatten()
		for i := len(txs) - 1; i >= 0 && drop > 0; i-- {
			pool.removeTx(txs[i].Hash(), true)
			drop--
			queuedRateLimitMeter.Mark(1)
		}
	}
}

// moscow - arbitrary msg & header & author
func (pool *TxPool) newStaticEVM() *vm.EVM {
	msg := types.NewMessage(
		blockchainAccount.Address(),
		&StaminaContractAddress,
		0,
		big.NewInt(0),
		1000000,
		big.NewInt(1e9),
		nil,
		false,
	)

	vmConfig := vm.Config{}

	ctx := NewEVMContext(
		msg,
		&types.Header{
			Number:     big.NewInt(0),
			Time:       0,
			Difficulty: big.NewInt(0),
		},
		pool.chain,
		&common.Address{},
	)

	return vm.NewEVM(
		ctx,
		pool.currentState,
		pool.chainconfig,
		vmConfig,
	)
}

// demoteUnexecutables removes invalid and processed transactions from the pools
// executable/pending queue and any subsequent transactions that become unexecutable
// are moved back into the future queue.
func (pool *TxPool) demoteUnexecutables() {
	// Iterate over all accounts and demote any non-executable transactions
	for addr, list := range pool.pending {
		nonce := pool.currentState.GetNonce(addr)

		// Drop all transactions that are deemed too old (low nonce)
		olds := list.Forward(nonce)
		for _, tx := range olds {
			hash := tx.Hash()
			pool.all.Remove(hash)
			log.Trace("Removed old pending transaction", "hash", hash)
		}
		// Drop all transactions that are too costly (low balance or out of gas), and queue any invalids back for later
		drops, invalids := list.Filter(pool.currentState.GetBalance(addr), pool.currentMaxGas)
		for _, tx := range drops {
			hash := tx.Hash()
			log.Trace("Removed unpayable pending transaction", "hash", hash)
			pool.all.Remove(hash)
		}
		pool.priced.Removed(len(olds) + len(drops))
		pendingNofundsMeter.Mark(int64(len(drops)))

		for _, tx := range invalids {
			hash := tx.Hash()
			log.Trace("Demoting pending transaction", "hash", hash)
			pool.enqueueTx(hash, tx)
		}
		pendingGauge.Dec(int64(len(olds) + len(drops) + len(invalids)))
		if pool.locals.contains(addr) {
			localGauge.Dec(int64(len(olds) + len(drops) + len(invalids)))
		}
		// If there's a gap in front, alert (should never happen) and postpone all transactions
		if list.Len() > 0 && list.txs.Get(nonce) == nil {
			gapped := list.Cap(0)
			for _, tx := range gapped {
				hash := tx.Hash()
				log.Error("Demoting invalidated transaction", "hash", hash)
				pool.enqueueTx(hash, tx)
			}
			pendingGauge.Dec(int64(len(gapped)))
		}
		// Delete the entire queue entry if it became empty.
		if list.Empty() {
			delete(pool.pending, addr)
			delete(pool.beats, addr)
		}
	}
}

// addressByHeartbeat is an account address tagged with its last activity timestamp.
type addressByHeartbeat struct {
	address   common.Address
	heartbeat time.Time
}

type addressesByHeartbeat []addressByHeartbeat

func (a addressesByHeartbeat) Len() int           { return len(a) }
func (a addressesByHeartbeat) Less(i, j int) bool { return a[i].heartbeat.Before(a[j].heartbeat) }
func (a addressesByHeartbeat) Swap(i, j int)      { a[i], a[j] = a[j], a[i] }

// accountSet is simply a set of addresses to check for existence, and a signer
// capable of deriving addresses from transactions.
type accountSet struct {
	accounts map[common.Address]struct{}
	signer   types.Signer
	cache    *[]common.Address
}

// newAccountSet creates a new address set with an associated signer for sender
// derivations.
func newAccountSet(signer types.Signer, addrs ...common.Address) *accountSet {
	as := &accountSet{
		accounts: make(map[common.Address]struct{}),
		signer:   signer,
	}
	for _, addr := range addrs {
		as.add(addr)
	}
	return as
}

// contains checks if a given address is contained within the set.
func (as *accountSet) contains(addr common.Address) bool {
	_, exist := as.accounts[addr]
	return exist
}

// containsTx checks if the sender of a given tx is within the set. If the sender
// cannot be derived, this method returns false.
func (as *accountSet) containsTx(tx *types.Transaction) bool {
	if addr, err := types.Sender(as.signer, tx); err == nil {
		return as.contains(addr)
	}
	return false
}

// add inserts a new address into the set to track.
func (as *accountSet) add(addr common.Address) {
	as.accounts[addr] = struct{}{}
	as.cache = nil
}

// addTx adds the sender of tx into the set.
func (as *accountSet) addTx(tx *types.Transaction) {
	if addr, err := types.Sender(as.signer, tx); err == nil {
		as.add(addr)
	}
}

// flatten returns the list of addresses within this set, also caching it for later
// reuse. The returned slice should not be changed!
func (as *accountSet) flatten() []common.Address {
	if as.cache == nil {
		accounts := make([]common.Address, 0, len(as.accounts))
		for account := range as.accounts {
			accounts = append(accounts, account)
		}
		as.cache = &accounts
	}
	return *as.cache
}

// merge adds all addresses from the 'other' set into 'as'.
func (as *accountSet) merge(other *accountSet) {
	for addr := range other.accounts {
		as.accounts[addr] = struct{}{}
	}
	as.cache = nil
}

// txLookup is used internally by TxPool to track transactions while allowing lookup without
// mutex contention.
//
// Note, although this type is properly protected against concurrent access, it
// is **not** a type that should ever be mutated or even exposed outside of the
// transaction pool, since its internal state is tightly coupled with the pools
// internal mechanisms. The sole purpose of the type is to permit out-of-bound
// peeking into the pool in TxPool.Get without having to acquire the widely scoped
// TxPool.mu mutex.
type txLookup struct {
	all   map[common.Hash]*types.Transaction
	slots int
	lock  sync.RWMutex
}

// newTxLookup returns a new txLookup structure.
func newTxLookup(cap int) *txLookup {
	return &txLookup{
		all: make(map[common.Hash]*types.Transaction, cap),
	}
}

// Range calls f on each key and value present in the map.
func (t *txLookup) Range(f func(hash common.Hash, tx *types.Transaction) bool) {
	t.lock.RLock()
	defer t.lock.RUnlock()

	for key, value := range t.all {
		if !f(key, value) {
			break
		}
	}
}

// Get returns a transaction if it exists in the lookup, or nil if not found.
func (t *txLookup) Get(hash common.Hash) *types.Transaction {
	t.lock.RLock()
	defer t.lock.RUnlock()

	return t.all[hash]
}

// Count returns the current number of items in the lookup.
func (t *txLookup) Count() int {
	t.lock.RLock()
	defer t.lock.RUnlock()

	return len(t.all)
}

// Slots returns the current number of slots used in the lookup.
func (t *txLookup) Slots() int {
	t.lock.RLock()
	defer t.lock.RUnlock()

	return t.slots
}

// Add adds a transaction to the lookup.
func (t *txLookup) Add(tx *types.Transaction) {
	t.lock.Lock()
	defer t.lock.Unlock()

	t.slots += numSlots(tx)
	slotsGauge.Update(int64(t.slots))

	t.all[tx.Hash()] = tx
}

// Remove removes a transaction from the lookup.
func (t *txLookup) Remove(hash common.Hash) {
	t.lock.Lock()
	defer t.lock.Unlock()

	t.slots -= numSlots(t.all[hash])
	slotsGauge.Update(int64(t.slots))

	delete(t.all, hash)
}

// numSlots calculates the number of slots needed for a single transaction.
func numSlots(tx *types.Transaction) int {
	return int((tx.Size() + txSlotSize - 1) / txSlotSize)
}<|MERGE_RESOLUTION|>--- conflicted
+++ resolved
@@ -885,10 +885,7 @@
 	for _, tx := range news {
 		types.Sender(pool.signer, tx)
 	}
-<<<<<<< HEAD
-=======
 	// Process all the new transaction and merge any errors into the original slice
->>>>>>> 15d09038
 	pool.mu.Lock()
 	newErrs, dirtyAddrs := pool.addTxsLocked(news, local)
 	pool.mu.Unlock()
