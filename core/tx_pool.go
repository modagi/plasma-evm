--- conflicted
+++ resolved
@@ -268,18 +268,6 @@
 
 	// Create the transaction pool with its initial settings
 	pool := &TxPool{
-<<<<<<< HEAD
-		config:      config,
-		chainconfig: chainconfig,
-		chain:       chain,
-		signer:      types.NewEIP155Signer(chainconfig.ChainID),
-		pending:     make(map[common.Address]*txList),
-		queue:       make(map[common.Address]*txList),
-		beats:       make(map[common.Address]time.Time),
-		all:         newTxLookup(txPoolInitCap),
-		chainHeadCh: make(chan ChainHeadEvent, chainHeadChanSize),
-		gasPrice:    new(big.Int).SetUint64(config.PriceLimit),
-=======
 		config:          config,
 		chainconfig:     chainconfig,
 		chain:           chain,
@@ -287,7 +275,7 @@
 		pending:         make(map[common.Address]*txList),
 		queue:           make(map[common.Address]*txList),
 		beats:           make(map[common.Address]time.Time),
-		all:             newTxLookup(),
+		all:             newTxLookup(txPoolInitCap),
 		chainHeadCh:     make(chan ChainHeadEvent, chainHeadChanSize),
 		reqResetCh:      make(chan *txpoolResetRequest),
 		reqPromoteCh:    make(chan *accountSet),
@@ -295,7 +283,6 @@
 		reorgDoneCh:     make(chan chan struct{}),
 		reorgShutdownCh: make(chan struct{}),
 		gasPrice:        new(big.Int).SetUint64(config.PriceLimit),
->>>>>>> f7cdea2b
 	}
 	pool.locals = newAccountSet(pool.signer)
 	for _, addr := range config.Locals {
@@ -406,14 +393,730 @@
 	}
 }
 
-<<<<<<< HEAD
-// lockedReset is a wrapper around reset to allow calling it in a thread safe
-// manner. This method is only ever used in the tester!
-func (pool *TxPool) lockedReset(oldHead, newHead *types.Header) {
+// Stop terminates the transaction pool.
+func (pool *TxPool) Stop() {
+	// Unsubscribe all subscriptions registered from txpool
+	pool.scope.Close()
+
+	// Unsubscribe subscriptions registered from blockchain
+	pool.chainHeadSub.Unsubscribe()
+	pool.wg.Wait()
+
+	if pool.journal != nil {
+		pool.journal.close()
+	}
+	log.Info("Transaction pool stopped")
+}
+
+// SubscribeNewTxsEvent registers a subscription of NewTxsEvent and
+// starts sending event to the given channel.
+func (pool *TxPool) SubscribeNewTxsEvent(ch chan<- NewTxsEvent) event.Subscription {
+	return pool.scope.Track(pool.txFeed.Subscribe(ch))
+}
+
+// GasPrice returns the current gas price enforced by the transaction pool.
+func (pool *TxPool) GasPrice() *big.Int {
+	pool.mu.RLock()
+	defer pool.mu.RUnlock()
+
+	return new(big.Int).Set(pool.gasPrice)
+}
+
+// SetGasPrice updates the minimum price required by the transaction pool for a
+// new transaction, and drops all transactions below this threshold.
+func (pool *TxPool) SetGasPrice(price *big.Int) {
 	pool.mu.Lock()
 	defer pool.mu.Unlock()
 
-	pool.reset(oldHead, newHead)
+	pool.gasPrice = price
+	for _, tx := range pool.priced.Cap(price, pool.locals) {
+		pool.removeTx(tx.Hash(), false)
+	}
+	log.Info("Transaction pool price threshold updated", "price", price)
+}
+
+// State returns the virtual managed state of the transaction pool.
+func (pool *TxPool) State() *state.ManagedState {
+	pool.mu.RLock()
+	defer pool.mu.RUnlock()
+
+	return pool.pendingState
+}
+
+// Stats retrieves the current pool stats, namely the number of pending and the
+// number of queued (non-executable) transactions.
+func (pool *TxPool) Stats() (int, int) {
+	pool.mu.RLock()
+	defer pool.mu.RUnlock()
+
+	return pool.stats()
+}
+
+// stats retrieves the current pool stats, namely the number of pending and the
+// number of queued (non-executable) transactions.
+func (pool *TxPool) stats() (int, int) {
+	pending := 0
+	for _, list := range pool.pending {
+		pending += list.Len()
+	}
+	queued := 0
+	for _, list := range pool.queue {
+		queued += list.Len()
+	}
+	return pending, queued
+}
+
+// Content retrieves the data content of the transaction pool, returning all the
+// pending as well as queued transactions, grouped by account and sorted by nonce.
+func (pool *TxPool) Content() (map[common.Address]types.Transactions, map[common.Address]types.Transactions) {
+	pool.mu.Lock()
+	defer pool.mu.Unlock()
+
+	pending := make(map[common.Address]types.Transactions)
+	for addr, list := range pool.pending {
+		pending[addr] = list.Flatten()
+	}
+	queued := make(map[common.Address]types.Transactions)
+	for addr, list := range pool.queue {
+		queued[addr] = list.Flatten()
+	}
+	return pending, queued
+}
+
+// PendingRequests retrieves all currently processable transactions, grouped by origin
+// account and sorted by nonce. The returned transaction set is a copy and can be
+// freely modified by calling code.
+func (pool *TxPool) PendingRequests() (types.Transactions, error) {
+	pool.mu.Lock()
+	defer pool.mu.Unlock()
+
+	return pool.pendingRtx, nil
+}
+
+// PendingRequests retrieves all currently processable transactions, grouped by origin
+// account and sorted by nonce. The returned transaction set is a copy and can be
+// freely modified by calling code.
+func (pool *TxPool) RemovePendingRequests() error {
+	pool.mu.Lock()
+	defer pool.mu.Unlock()
+
+	pool.pendingRtx = types.Transactions{}
+
+	return nil
+}
+
+// Pending retrieves all currently processable transactions, grouped by origin
+// account and sorted by nonce. The returned transaction set is a copy and can be
+// freely modified by calling code.
+func (pool *TxPool) Pending() (map[common.Address]types.Transactions, error) {
+	pool.mu.Lock()
+	defer pool.mu.Unlock()
+
+	pending := make(map[common.Address]types.Transactions, len(pool.pending))
+	for addr, list := range pool.pending {
+		list.txs.ensureCache()
+		pending[addr] = list.txs.cache
+	}
+	return pending, nil
+}
+
+// Locals retrieves the accounts currently considered local by the pool.
+func (pool *TxPool) Locals() []common.Address {
+	pool.mu.Lock()
+	defer pool.mu.Unlock()
+
+	return pool.locals.flatten()
+}
+
+// local retrieves all currently known local transactions, grouped by origin
+// account and sorted by nonce. The returned transaction set is a copy and can be
+// freely modified by calling code.
+func (pool *TxPool) local() map[common.Address]types.Transactions {
+	txs := make(map[common.Address]types.Transactions)
+	for addr := range pool.locals.accounts {
+		if pending := pool.pending[addr]; pending != nil {
+			pending.txs.ensureCache()
+			txs[addr] = append(txs[addr], pending.txs.cache...)
+		}
+		if queued := pool.queue[addr]; queued != nil {
+			queued.txs.ensureCache()
+			txs[addr] = append(txs[addr], queued.txs.cache...)
+		}
+	}
+	return txs
+}
+
+// validateTx checks whether a transaction is valid according to the consensus
+// rules and adheres to some heuristic limits of the local node (price and size).
+func (pool *TxPool) validateTx(tx *types.Transaction, local bool) error {
+	// Heuristic limit, reject transactions over 32KB to prevent DOS attacks
+	if tx.Size() > 32*1024 {
+		return ErrOversizedData
+	}
+	// Transactions can't be negative. This may never happen using RLP decoded
+	// transactions but may occur if you create a transaction using the RPC.
+	if tx.Value().Sign() < 0 {
+		return ErrNegativeValue
+	}
+	// Ensure the transaction doesn't exceed the current block limit gas.
+	if pool.currentMaxGas < tx.Gas() {
+		return ErrGasLimit
+	}
+	// Make sure the transaction is signed properly
+	from, err := types.Sender(pool.signer, tx)
+	if err != nil {
+		return ErrInvalidSender
+	}
+	// Drop non-local transactions under our own minimal accepted gas price
+	local = local || pool.locals.contains(from) // account may be local even if the transaction arrived from the network
+	if !local && pool.gasPrice.Cmp(tx.GasPrice()) > 0 {
+		return ErrUnderpriced
+	}
+	// Ensure the transaction adheres to nonce ordering
+	if pool.currentState.GetNonce(from) > tx.Nonce() {
+		return ErrNonceTooLow
+	}
+	// short circut in case of NATX
+	if from == params.NullAddress {
+		return nil
+	}
+
+	// Transactor should have enough funds (ETH or stamina) to cover the costs
+	// cost == V + GP * GL
+	evm := pool.newStaticEVM()
+	delegatee, err := GetDelegatee(evm, from)
+	if err != nil {
+		return ErrStaminaGetDelegatee
+	}
+
+	mgval := new(big.Int).Mul(tx.GasPrice(), big.NewInt(int64(tx.Gas())))
+	availableStamina, _ := GetStamina(evm, delegatee)
+
+	// moscow - only if can pay with stamina
+	if availableStamina.Cmp(mgval) >= 0 {
+		// sender should have enough value
+		if pool.currentState.GetBalance(from).Cmp(tx.Value()) < 0 {
+			return ErrInsufficientValue
+		}
+	} else {
+		// Transactor should have enough funds to cover the costs
+		// cost == V + GP * GL
+		if pool.currentState.GetBalance(from).Cmp(tx.Cost()) < 0 {
+			return ErrInsufficientFunds
+		}
+	}
+	// Ensure the transaction has more gas than the basic tx fee.
+	intrGas, err := IntrinsicGas(tx.Data(), tx.To() == nil, true)
+	if err != nil {
+		return err
+	}
+	if tx.Gas() < intrGas {
+		return ErrIntrinsicGas
+	}
+	return nil
+}
+
+// add validates a transaction and inserts it into the non-executable queue for later
+// pending promotion and execution. If the transaction is a replacement for an already
+// pending or queued one, it overwrites the previous transaction if its price is higher.
+//
+// If a newly added transaction is marked as local, its sending account will be
+// whitelisted, preventing any associated transaction from being dropped out of the pool
+// due to pricing constraints.
+func (pool *TxPool) add(tx *types.Transaction, local bool) (replaced bool, err error) {
+	// If the transaction is already known, discard it
+	hash := tx.Hash()
+	if pool.all.Get(hash) != nil {
+		log.Trace("Discarding already known transaction", "hash", hash)
+		return false, fmt.Errorf("known transaction: %x", hash)
+	}
+
+	// If the transaction fails basic validation, discard it
+	if err := pool.validateTx(tx, local); err != nil {
+		log.Trace("Discarding invalid transaction", "hash", hash, "err", err)
+		invalidTxMeter.Mark(1)
+		return false, err
+	}
+
+	// If the transaction pool is full, discard underpriced transactions
+	if uint64(pool.all.Count()) >= pool.config.GlobalSlots+pool.config.GlobalQueue {
+		// If the new transaction is underpriced, don't accept it
+		if !local && pool.priced.Underpriced(tx, pool.locals) {
+			log.Trace("Discarding underpriced transaction", "hash", hash, "price", tx.GasPrice())
+			underpricedTxMeter.Mark(1)
+			return false, ErrUnderpriced
+		}
+		// New transaction is better than our worse ones, make room for it
+		drop := pool.priced.Discard(pool.all.Count()-int(pool.config.GlobalSlots+pool.config.GlobalQueue-1), pool.locals)
+		for _, tx := range drop {
+			log.Trace("Discarding freshly underpriced transaction", "hash", tx.Hash(), "price", tx.GasPrice())
+			underpricedTxMeter.Mark(1)
+			pool.removeTx(tx.Hash(), false)
+		}
+	}
+
+	// Try to replace an existing transaction in the pending pool
+	from, _ := types.Sender(pool.signer, tx) // already validated
+	if list := pool.pending[from]; list != nil && list.Overlaps(tx) {
+		// Nonce already pending, check if required price bump is met
+		inserted, old := list.Add(tx, pool.config.PriceBump)
+		if !inserted {
+			pendingDiscardMeter.Mark(1)
+			return false, ErrReplaceUnderpriced
+		}
+		// New transaction is better, replace old one
+		if old != nil {
+			pool.all.Remove(old.Hash())
+			pool.priced.Removed(1)
+			pendingReplaceMeter.Mark(1)
+		}
+		pool.all.Add(tx)
+		pool.priced.Put(tx)
+		pool.journalTx(from, tx)
+		pool.queueTxEvent(tx)
+		log.Trace("Pooled new executable transaction", "hash", hash, "from", from, "to", tx.To())
+		return old != nil, nil
+	}
+
+	// New transaction isn't replacing a pending one, push into queue
+	replaced, err = pool.enqueueTx(hash, tx)
+	if err != nil {
+		return false, err
+	}
+
+	// Mark local addresses and journal local transactions
+	if local {
+		if !pool.locals.contains(from) {
+			log.Info("Setting new local account", "address", from)
+			pool.locals.add(from)
+		}
+	}
+	if local || pool.locals.contains(from) {
+		localCounter.Inc(1)
+	}
+	pool.journalTx(from, tx)
+
+	log.Trace("Pooled new future transaction", "hash", hash, "from", from, "to", tx.To())
+	return replaced, nil
+}
+
+// enqueueTx inserts a new transaction into the non-executable transaction queue.
+//
+// Note, this method assumes the pool lock is held!
+func (pool *TxPool) enqueueTx(hash common.Hash, tx *types.Transaction) (bool, error) {
+	// Try to insert the transaction into the future queue
+	from, _ := types.Sender(pool.signer, tx) // already validated
+	if pool.queue[from] == nil {
+		pool.queue[from] = newTxList(false, 5000)
+	}
+	inserted, old := pool.queue[from].Add(tx, pool.config.PriceBump)
+	if !inserted {
+		// An older transaction was better, discard this
+		queuedDiscardMeter.Mark(1)
+		return false, ErrReplaceUnderpriced
+	}
+	// Discard any previous transaction and mark this
+	if old != nil {
+		pool.all.Remove(old.Hash())
+		pool.priced.Removed(1)
+		queuedReplaceMeter.Mark(1)
+	} else {
+		// Nothing was replaced, bump the queued counter
+		queuedCounter.Inc(1)
+	}
+	if pool.all.Get(hash) == nil {
+		pool.all.Add(tx)
+		pool.priced.Put(tx)
+	}
+	return old != nil, nil
+}
+
+func (pool *TxPool) EnqueueReqeustTxs(rtxs types.Transactions) error {
+	pool.mu.Lock()
+	defer pool.mu.Unlock()
+
+	for _, rtx := range rtxs {
+		from, _ := types.Sender(pool.signer, rtx)
+		if from != params.NullAddress {
+			return errors.New("invalid request transaction")
+		}
+	}
+
+	pool.pendingRtx = append(pool.pendingRtx, rtxs...)
+
+	return nil
+}
+
+// journalTx adds the specified transaction to the local disk journal if it is
+// deemed to have been sent from a local account.
+func (pool *TxPool) journalTx(from common.Address, tx *types.Transaction) {
+	// Only journal if it's enabled and the transaction is local
+	if pool.journal == nil || !pool.locals.contains(from) {
+		return
+	}
+	if err := pool.journal.insert(tx); err != nil {
+		log.Warn("Failed to journal local transaction", "err", err)
+	}
+}
+
+// promoteTx adds a transaction to the pending (processable) list of transactions
+// and returns whether it was inserted or an older was better.
+//
+// Note, this method assumes the pool lock is held!
+func (pool *TxPool) promoteTx(addr common.Address, hash common.Hash, tx *types.Transaction) bool {
+	// Try to insert the transaction into the pending queue
+	if pool.pending[addr] == nil {
+		pool.pending[addr] = newTxList(true, 5000)
+	}
+	list := pool.pending[addr]
+
+	inserted, old := list.Add(tx, pool.config.PriceBump)
+	if !inserted {
+		// An older transaction was better, discard this
+		pool.all.Remove(hash)
+		pool.priced.Removed(1)
+
+		pendingDiscardMeter.Mark(1)
+		return false
+	}
+	// Otherwise discard any previous transaction and mark this
+	if old != nil {
+		pool.all.Remove(old.Hash())
+		pool.priced.Removed(1)
+
+		pendingReplaceMeter.Mark(1)
+	} else {
+		// Nothing was replaced, bump the pending counter
+		pendingCounter.Inc(1)
+	}
+	// Failsafe to work around direct pending inserts (tests)
+	if pool.all.Get(hash) == nil {
+		pool.all.Add(tx)
+		pool.priced.Put(tx)
+	}
+	// Set the potentially new pending nonce and notify any subsystems of the new tx
+	pool.beats[addr] = time.Now()
+	pool.pendingState.SetNonce(addr, tx.Nonce()+1)
+
+	return true
+}
+
+// AddLocals enqueues a batch of transactions into the pool if they are valid, marking the
+// senders as a local ones, ensuring they go around the local pricing constraints.
+//
+// This method is used to add transactions from the RPC API and performs synchronous pool
+// reorganization and event propagation.
+func (pool *TxPool) AddLocals(txs []*types.Transaction) []error {
+	return pool.addTxs(txs, !pool.config.NoLocals, true)
+}
+
+// AddLocal enqueues a single local transaction into the pool if it is valid. This is
+// a convenience wrapper aroundd AddLocals.
+func (pool *TxPool) AddLocal(tx *types.Transaction) error {
+	errs := pool.AddLocals([]*types.Transaction{tx})
+	return errs[0]
+}
+
+// AddRemotes enqueues a batch of transactions into the pool if they are valid. If the
+// senders are not among the locally tracked ones, full pricing constraints will apply.
+//
+// This method is used to add transactions from the p2p network and does not wait for pool
+// reorganization and internal event propagation.
+func (pool *TxPool) AddRemotes(txs []*types.Transaction) []error {
+	return pool.addTxs(txs, false, false)
+}
+
+// This is like AddRemotes, but waits for pool reorganization. Tests use this method.
+func (pool *TxPool) addRemotesSync(txs []*types.Transaction) []error {
+	return pool.addTxs(txs, false, true)
+}
+
+// This is like AddRemotes with a single transaction, but waits for pool reorganization. Tests use this method.
+func (pool *TxPool) addRemoteSync(tx *types.Transaction) error {
+	errs := pool.addRemotesSync([]*types.Transaction{tx})
+	return errs[0]
+}
+
+// AddRemote enqueues a single transaction into the pool if it is valid. This is a convenience
+// wrapper around AddRemotes.
+//
+// Deprecated: use AddRemotes
+func (pool *TxPool) AddRemote(tx *types.Transaction) error {
+	errs := pool.AddRemotes([]*types.Transaction{tx})
+	return errs[0]
+}
+
+// addTxs attempts to queue a batch of transactions if they are valid.
+func (pool *TxPool) addTxs(txs []*types.Transaction, local, sync bool) []error {
+	// Cache senders in transactions before obtaining lock (pool.signer is immutable)
+	for _, tx := range txs {
+		types.Sender(pool.signer, tx)
+	}
+	pool.mu.Lock()
+	errs, dirtyAddrs := pool.addTxsLocked(txs, local)
+	pool.mu.Unlock()
+
+	done := pool.requestPromoteExecutables(dirtyAddrs)
+	if sync {
+		<-done
+	}
+	return errs
+}
+
+// addTxsLocked attempts to queue a batch of transactions if they are valid.
+// The transaction pool lock must be held.
+func (pool *TxPool) addTxsLocked(txs []*types.Transaction, local bool) ([]error, *accountSet) {
+	dirty := newAccountSet(pool.signer)
+	errs := make([]error, len(txs))
+	for i, tx := range txs {
+		replaced, err := pool.add(tx, local)
+		errs[i] = err
+		if err == nil && !replaced {
+			dirty.addTx(tx)
+		}
+	}
+	validMeter.Mark(int64(len(dirty.accounts)))
+	return errs, dirty
+}
+
+// Status returns the status (unknown/pending/queued) of a batch of transactions
+// identified by their hashes.
+func (pool *TxPool) Status(hashes []common.Hash) []TxStatus {
+	pool.mu.RLock()
+	defer pool.mu.RUnlock()
+
+	status := make([]TxStatus, len(hashes))
+	for i, hash := range hashes {
+		if tx := pool.all.Get(hash); tx != nil {
+			from, _ := types.Sender(pool.signer, tx) // already validated
+			if pool.pending[from] != nil && pool.pending[from].txs.items[tx.Nonce()] != nil {
+				status[i] = TxStatusPending
+			} else {
+				status[i] = TxStatusQueued
+			}
+		}
+	}
+	return status
+}
+
+// Get returns a transaction if it is contained in the pool and nil otherwise.
+func (pool *TxPool) Get(hash common.Hash) *types.Transaction {
+	return pool.all.Get(hash)
+}
+
+// removeTx removes a single transaction from the queue, moving all subsequent
+// transactions back to the future queue.
+func (pool *TxPool) removeTx(hash common.Hash, outofbound bool) {
+	// Fetch the transaction we wish to delete
+	tx := pool.all.Get(hash)
+	if tx == nil {
+		return
+	}
+	addr, _ := types.Sender(pool.signer, tx) // already validated during insertion
+
+	// Remove it from the list of known transactions
+	pool.all.Remove(hash)
+	if outofbound {
+		pool.priced.Removed(1)
+	}
+	if pool.locals.contains(addr) {
+		localCounter.Dec(1)
+	}
+	// Remove the transaction from the pending lists and reset the account nonce
+	if pending := pool.pending[addr]; pending != nil {
+		if removed, invalids := pending.Remove(tx); removed {
+			// If no more pending transactions are left, remove the list
+			if pending.Empty() {
+				delete(pool.pending, addr)
+				delete(pool.beats, addr)
+			}
+			// Postpone any invalidated transactions
+			for _, tx := range invalids {
+				pool.enqueueTx(tx.Hash(), tx)
+			}
+			// Update the account nonce if needed
+			if nonce := tx.Nonce(); pool.pendingState.GetNonce(addr) > nonce {
+				pool.pendingState.SetNonce(addr, nonce)
+			}
+			// Reduce the pending counter
+			pendingCounter.Dec(int64(1 + len(invalids)))
+			return
+		}
+	}
+	// Transaction is in the future queue
+	if future := pool.queue[addr]; future != nil {
+		if removed, _ := future.Remove(tx); removed {
+			// Reduce the queued counter
+			queuedCounter.Dec(1)
+		}
+		if future.Empty() {
+			delete(pool.queue, addr)
+		}
+	}
+}
+
+// requestPromoteExecutables requests a pool reset to the new head block.
+// The returned channel is closed when the reset has occurred.
+func (pool *TxPool) requestReset(oldHead *types.Header, newHead *types.Header) chan struct{} {
+	select {
+	case pool.reqResetCh <- &txpoolResetRequest{oldHead, newHead}:
+		return <-pool.reorgDoneCh
+	case <-pool.reorgShutdownCh:
+		return pool.reorgShutdownCh
+	}
+}
+
+// requestPromoteExecutables requests transaction promotion checks for the given addresses.
+// The returned channel is closed when the promotion checks have occurred.
+func (pool *TxPool) requestPromoteExecutables(set *accountSet) chan struct{} {
+	select {
+	case pool.reqPromoteCh <- set:
+		return <-pool.reorgDoneCh
+	case <-pool.reorgShutdownCh:
+		return pool.reorgShutdownCh
+	}
+}
+
+// queueTxEvent enqueues a transaction event to be sent in the next reorg run.
+func (pool *TxPool) queueTxEvent(tx *types.Transaction) {
+	select {
+	case pool.queueTxEventCh <- tx:
+	case <-pool.reorgShutdownCh:
+	}
+}
+
+// scheduleReorgLoop schedules runs of reset and promoteExecutables. Code above should not
+// call those methods directly, but request them being run using requestReset and
+// requestPromoteExecutables instead.
+func (pool *TxPool) scheduleReorgLoop() {
+	defer pool.wg.Done()
+
+	var (
+		curDone       chan struct{} // non-nil while runReorg is active
+		nextDone      = make(chan struct{})
+		launchNextRun bool
+		reset         *txpoolResetRequest
+		dirtyAccounts *accountSet
+		queuedEvents  = make(map[common.Address]*txSortedMap)
+	)
+	for {
+		// Launch next background reorg if needed
+		if curDone == nil && launchNextRun {
+			// Run the background reorg and announcements
+			go pool.runReorg(nextDone, reset, dirtyAccounts, queuedEvents)
+
+			// Prepare everything for the next round of reorg
+			curDone, nextDone = nextDone, make(chan struct{})
+			launchNextRun = false
+
+			reset, dirtyAccounts = nil, nil
+			queuedEvents = make(map[common.Address]*txSortedMap)
+		}
+
+		select {
+		case req := <-pool.reqResetCh:
+			// Reset request: update head if request is already pending.
+			if reset == nil {
+				reset = req
+			} else {
+				reset.newHead = req.newHead
+			}
+			launchNextRun = true
+			pool.reorgDoneCh <- nextDone
+
+		case req := <-pool.reqPromoteCh:
+			// Promote request: update address set if request is already pending.
+			if dirtyAccounts == nil {
+				dirtyAccounts = req
+			} else {
+				dirtyAccounts.merge(req)
+			}
+			launchNextRun = true
+			pool.reorgDoneCh <- nextDone
+
+		case tx := <-pool.queueTxEventCh:
+			// Queue up the event, but don't schedule a reorg. It's up to the caller to
+			// request one later if they want the events sent.
+			addr, _ := types.Sender(pool.signer, tx)
+			if _, ok := queuedEvents[addr]; !ok {
+				queuedEvents[addr] = newTxSortedMap(txPoolInitCap)
+			}
+			queuedEvents[addr].Put(tx)
+
+		case <-curDone:
+			curDone = nil
+
+		case <-pool.reorgShutdownCh:
+			// Wait for current run to finish.
+			if curDone != nil {
+				<-curDone
+			}
+			close(nextDone)
+			return
+		}
+	}
+}
+
+// runReorg runs reset and promoteExecutables on behalf of scheduleReorgLoop.
+func (pool *TxPool) runReorg(done chan struct{}, reset *txpoolResetRequest, dirtyAccounts *accountSet, events map[common.Address]*txSortedMap) {
+	defer close(done)
+
+	var promoteAddrs []common.Address
+	if dirtyAccounts != nil {
+		promoteAddrs = dirtyAccounts.flatten()
+	}
+	pool.mu.Lock()
+	if reset != nil {
+		// Reset from the old head to the new, rescheduling any reorged transactions
+		pool.reset(reset.oldHead, reset.newHead)
+
+		// Nonces were reset, discard any events that became stale
+		for addr := range events {
+			events[addr].Forward(pool.pendingState.GetNonce(addr))
+			if events[addr].Len() == 0 {
+				delete(events, addr)
+			}
+		}
+		// Reset needs promote for all addresses
+		promoteAddrs = promoteAddrs[:0]
+		for addr := range pool.queue {
+			promoteAddrs = append(promoteAddrs, addr)
+		}
+	}
+	// Check for pending transactions for every account that sent new ones
+	promoted := pool.promoteExecutables(promoteAddrs)
+	for _, tx := range promoted {
+		addr, _ := types.Sender(pool.signer, tx)
+		if _, ok := events[addr]; !ok {
+			events[addr] = newTxSortedMap(txPoolInitCap)
+		}
+		events[addr].Put(tx)
+	}
+	// If a new block appeared, validate the pool of pending transactions. This will
+	// remove any transaction that has been included in the block or was invalidated
+	// because of another transaction (e.g. higher gas price).
+	if reset != nil {
+		pool.demoteUnexecutables()
+	}
+	// Ensure pool.queue and pool.pending sizes stay within the configured limits.
+	pool.truncatePending()
+	pool.truncateQueue()
+
+	// Update all accounts to the latest known pending nonce
+	for addr, list := range pool.pending {
+		txs := list.Flatten() // Heavy but will be cached and is needed by the miner anyway
+		pool.pendingState.SetNonce(addr, txs[len(txs)-1].Nonce()+1)
+	}
+	pool.mu.Unlock()
+
+	// Notify subsystems for newly added transactions
+	if len(events) > 0 {
+		var txs []*types.Transaction
+		for _, set := range events {
+			txs = append(txs, set.Flatten()...)
+		}
+		pool.txFeed.Send(NewTxsEvent{txs})
+	}
 }
 
 // reset retrieves the current state of the blockchain and ensures the content
@@ -498,886 +1201,6 @@
 	log.Debug("Reinjecting stale transactions", "count", len(reinject))
 	senderCacher.recover(pool.signer, reinject)
 	pool.addTxsLocked(reinject, false)
-
-	// validate the pool of pending transactions, this will remove
-	// any transactions that have been included in the block or
-	// have been invalidated because of another transaction (e.g.
-	// higher gas price)
-	pool.demoteUnexecutables()
-
-	// Update all accounts to the latest known pending nonce
-	for addr, list := range pool.pending {
-		txs := list.Flatten() // Heavy but will be cached and is needed by the miner anyway
-		pool.pendingState.SetNonce(addr, txs[len(txs)-1].Nonce()+1)
-	}
-	// Check the queue and move transactions over to the pending if possible
-	// or remove those that have become invalid
-	pool.promoteExecutables(nil)
-}
-
-=======
->>>>>>> f7cdea2b
-// Stop terminates the transaction pool.
-func (pool *TxPool) Stop() {
-	// Unsubscribe all subscriptions registered from txpool
-	pool.scope.Close()
-
-	// Unsubscribe subscriptions registered from blockchain
-	pool.chainHeadSub.Unsubscribe()
-	pool.wg.Wait()
-
-	if pool.journal != nil {
-		pool.journal.close()
-	}
-	log.Info("Transaction pool stopped")
-}
-
-// SubscribeNewTxsEvent registers a subscription of NewTxsEvent and
-// starts sending event to the given channel.
-func (pool *TxPool) SubscribeNewTxsEvent(ch chan<- NewTxsEvent) event.Subscription {
-	return pool.scope.Track(pool.txFeed.Subscribe(ch))
-}
-
-// GasPrice returns the current gas price enforced by the transaction pool.
-func (pool *TxPool) GasPrice() *big.Int {
-	pool.mu.RLock()
-	defer pool.mu.RUnlock()
-
-	return new(big.Int).Set(pool.gasPrice)
-}
-
-// SetGasPrice updates the minimum price required by the transaction pool for a
-// new transaction, and drops all transactions below this threshold.
-func (pool *TxPool) SetGasPrice(price *big.Int) {
-	pool.mu.Lock()
-	defer pool.mu.Unlock()
-
-	pool.gasPrice = price
-	for _, tx := range pool.priced.Cap(price, pool.locals) {
-		pool.removeTx(tx.Hash(), false)
-	}
-	log.Info("Transaction pool price threshold updated", "price", price)
-}
-
-// State returns the virtual managed state of the transaction pool.
-func (pool *TxPool) State() *state.ManagedState {
-	pool.mu.RLock()
-	defer pool.mu.RUnlock()
-
-	return pool.pendingState
-}
-
-// Stats retrieves the current pool stats, namely the number of pending and the
-// number of queued (non-executable) transactions.
-func (pool *TxPool) Stats() (int, int) {
-	pool.mu.RLock()
-	defer pool.mu.RUnlock()
-
-	return pool.stats()
-}
-
-// stats retrieves the current pool stats, namely the number of pending and the
-// number of queued (non-executable) transactions.
-func (pool *TxPool) stats() (int, int) {
-	pending := 0
-	for _, list := range pool.pending {
-		pending += list.Len()
-	}
-	queued := 0
-	for _, list := range pool.queue {
-		queued += list.Len()
-	}
-	return pending, queued
-}
-
-// Content retrieves the data content of the transaction pool, returning all the
-// pending as well as queued transactions, grouped by account and sorted by nonce.
-func (pool *TxPool) Content() (map[common.Address]types.Transactions, map[common.Address]types.Transactions) {
-	pool.mu.Lock()
-	defer pool.mu.Unlock()
-
-	pending := make(map[common.Address]types.Transactions)
-	for addr, list := range pool.pending {
-		pending[addr] = list.Flatten()
-	}
-	queued := make(map[common.Address]types.Transactions)
-	for addr, list := range pool.queue {
-		queued[addr] = list.Flatten()
-	}
-	return pending, queued
-}
-
-// PendingRequests retrieves all currently processable transactions, grouped by origin
-// account and sorted by nonce. The returned transaction set is a copy and can be
-// freely modified by calling code.
-func (pool *TxPool) PendingRequests() (types.Transactions, error) {
-	pool.mu.Lock()
-	defer pool.mu.Unlock()
-
-	return pool.pendingRtx, nil
-}
-
-// PendingRequests retrieves all currently processable transactions, grouped by origin
-// account and sorted by nonce. The returned transaction set is a copy and can be
-// freely modified by calling code.
-func (pool *TxPool) RemovePendingRequests() error {
-	pool.mu.Lock()
-	defer pool.mu.Unlock()
-
-	pool.pendingRtx = types.Transactions{}
-
-	return nil
-}
-
-// Pending retrieves all currently processable transactions, grouped by origin
-// account and sorted by nonce. The returned transaction set is a copy and can be
-// freely modified by calling code.
-func (pool *TxPool) Pending() (map[common.Address]types.Transactions, error) {
-	pool.mu.Lock()
-	defer pool.mu.Unlock()
-
-	pending := make(map[common.Address]types.Transactions, len(pool.pending))
-	for addr, list := range pool.pending {
-		list.txs.ensureCache()
-		pending[addr] = list.txs.cache
-	}
-	return pending, nil
-}
-
-// Locals retrieves the accounts currently considered local by the pool.
-func (pool *TxPool) Locals() []common.Address {
-	pool.mu.Lock()
-	defer pool.mu.Unlock()
-
-	return pool.locals.flatten()
-}
-
-// local retrieves all currently known local transactions, grouped by origin
-// account and sorted by nonce. The returned transaction set is a copy and can be
-// freely modified by calling code.
-func (pool *TxPool) local() map[common.Address]types.Transactions {
-	txs := make(map[common.Address]types.Transactions)
-	for addr := range pool.locals.accounts {
-		if pending := pool.pending[addr]; pending != nil {
-			pending.txs.ensureCache()
-			txs[addr] = append(txs[addr], pending.txs.cache...)
-		}
-		if queued := pool.queue[addr]; queued != nil {
-			queued.txs.ensureCache()
-			txs[addr] = append(txs[addr], queued.txs.cache...)
-		}
-	}
-	return txs
-}
-
-// validateTx checks whether a transaction is valid according to the consensus
-// rules and adheres to some heuristic limits of the local node (price and size).
-func (pool *TxPool) validateTx(tx *types.Transaction, local bool) error {
-	// Heuristic limit, reject transactions over 32KB to prevent DOS attacks
-	if tx.Size() > 32*1024 {
-		return ErrOversizedData
-	}
-	// Transactions can't be negative. This may never happen using RLP decoded
-	// transactions but may occur if you create a transaction using the RPC.
-	if tx.Value().Sign() < 0 {
-		return ErrNegativeValue
-	}
-	// Ensure the transaction doesn't exceed the current block limit gas.
-	if pool.currentMaxGas < tx.Gas() {
-		return ErrGasLimit
-	}
-	// Make sure the transaction is signed properly
-	from, err := types.Sender(pool.signer, tx)
-	if err != nil {
-		return ErrInvalidSender
-	}
-	// Drop non-local transactions under our own minimal accepted gas price
-	local = local || pool.locals.contains(from) // account may be local even if the transaction arrived from the network
-	if !local && pool.gasPrice.Cmp(tx.GasPrice()) > 0 {
-		return ErrUnderpriced
-	}
-	// Ensure the transaction adheres to nonce ordering
-	if pool.currentState.GetNonce(from) > tx.Nonce() {
-		return ErrNonceTooLow
-	}
-	// short circut in case of NATX
-	if from == params.NullAddress {
-		return nil
-	}
-
-	// Transactor should have enough funds (ETH or stamina) to cover the costs
-	// cost == V + GP * GL
-	evm := pool.newStaticEVM()
-	delegatee, err := GetDelegatee(evm, from)
-	if err != nil {
-		return ErrStaminaGetDelegatee
-	}
-
-	mgval := new(big.Int).Mul(tx.GasPrice(), big.NewInt(int64(tx.Gas())))
-	availableStamina, _ := GetStamina(evm, delegatee)
-
-	// moscow - only if can pay with stamina
-	if availableStamina.Cmp(mgval) >= 0 {
-		// sender should have enough value
-		if pool.currentState.GetBalance(from).Cmp(tx.Value()) < 0 {
-			return ErrInsufficientValue
-		}
-	} else {
-		// Transactor should have enough funds to cover the costs
-		// cost == V + GP * GL
-		if pool.currentState.GetBalance(from).Cmp(tx.Cost()) < 0 {
-			return ErrInsufficientFunds
-		}
-	}
-<<<<<<< HEAD
-
-	intrGas, err := IntrinsicGas(tx.Data(), tx.To() == nil, pool.homestead)
-=======
-	// Ensure the transaction has more gas than the basic tx fee.
-	intrGas, err := IntrinsicGas(tx.Data(), tx.To() == nil, true)
->>>>>>> f7cdea2b
-	if err != nil {
-		return err
-	}
-	if tx.Gas() < intrGas {
-		return ErrIntrinsicGas
-	}
-	return nil
-}
-
-// add validates a transaction and inserts it into the non-executable queue for later
-// pending promotion and execution. If the transaction is a replacement for an already
-// pending or queued one, it overwrites the previous transaction if its price is higher.
-//
-// If a newly added transaction is marked as local, its sending account will be
-// whitelisted, preventing any associated transaction from being dropped out of the pool
-// due to pricing constraints.
-func (pool *TxPool) add(tx *types.Transaction, local bool) (replaced bool, err error) {
-	// If the transaction is already known, discard it
-	hash := tx.Hash()
-	if pool.all.Get(hash) != nil {
-		log.Trace("Discarding already known transaction", "hash", hash)
-		return false, fmt.Errorf("known transaction: %x", hash)
-	}
-
-	// If the transaction fails basic validation, discard it
-	if err := pool.validateTx(tx, local); err != nil {
-		log.Trace("Discarding invalid transaction", "hash", hash, "err", err)
-		invalidTxMeter.Mark(1)
-		return false, err
-	}
-
-	// If the transaction pool is full, discard underpriced transactions
-	if uint64(pool.all.Count()) >= pool.config.GlobalSlots+pool.config.GlobalQueue {
-		// If the new transaction is underpriced, don't accept it
-		if !local && pool.priced.Underpriced(tx, pool.locals) {
-			log.Trace("Discarding underpriced transaction", "hash", hash, "price", tx.GasPrice())
-			underpricedTxMeter.Mark(1)
-			return false, ErrUnderpriced
-		}
-		// New transaction is better than our worse ones, make room for it
-		drop := pool.priced.Discard(pool.all.Count()-int(pool.config.GlobalSlots+pool.config.GlobalQueue-1), pool.locals)
-		for _, tx := range drop {
-			log.Trace("Discarding freshly underpriced transaction", "hash", tx.Hash(), "price", tx.GasPrice())
-			underpricedTxMeter.Mark(1)
-			pool.removeTx(tx.Hash(), false)
-		}
-	}
-
-	// Try to replace an existing transaction in the pending pool
-	from, _ := types.Sender(pool.signer, tx) // already validated
-	if list := pool.pending[from]; list != nil && list.Overlaps(tx) {
-		// Nonce already pending, check if required price bump is met
-		inserted, old := list.Add(tx, pool.config.PriceBump)
-		if !inserted {
-			pendingDiscardMeter.Mark(1)
-			return false, ErrReplaceUnderpriced
-		}
-		// New transaction is better, replace old one
-		if old != nil {
-			pool.all.Remove(old.Hash())
-			pool.priced.Removed(1)
-			pendingReplaceMeter.Mark(1)
-		}
-		pool.all.Add(tx)
-		pool.priced.Put(tx)
-		pool.journalTx(from, tx)
-		pool.queueTxEvent(tx)
-		log.Trace("Pooled new executable transaction", "hash", hash, "from", from, "to", tx.To())
-		return old != nil, nil
-	}
-
-	// New transaction isn't replacing a pending one, push into queue
-	replaced, err = pool.enqueueTx(hash, tx)
-	if err != nil {
-		return false, err
-	}
-
-	// Mark local addresses and journal local transactions
-	if local {
-		if !pool.locals.contains(from) {
-			log.Info("Setting new local account", "address", from)
-			pool.locals.add(from)
-		}
-	}
-	if local || pool.locals.contains(from) {
-		localCounter.Inc(1)
-	}
-	pool.journalTx(from, tx)
-
-	log.Trace("Pooled new future transaction", "hash", hash, "from", from, "to", tx.To())
-	return replaced, nil
-}
-
-// enqueueTx inserts a new transaction into the non-executable transaction queue.
-//
-// Note, this method assumes the pool lock is held!
-func (pool *TxPool) enqueueTx(hash common.Hash, tx *types.Transaction) (bool, error) {
-	// Try to insert the transaction into the future queue
-	from, _ := types.Sender(pool.signer, tx) // already validated
-	if pool.queue[from] == nil {
-		pool.queue[from] = newTxList(false, 5000)
-	}
-	inserted, old := pool.queue[from].Add(tx, pool.config.PriceBump)
-	if !inserted {
-		// An older transaction was better, discard this
-		queuedDiscardMeter.Mark(1)
-		return false, ErrReplaceUnderpriced
-	}
-	// Discard any previous transaction and mark this
-	if old != nil {
-		pool.all.Remove(old.Hash())
-		pool.priced.Removed(1)
-		queuedReplaceMeter.Mark(1)
-	} else {
-		// Nothing was replaced, bump the queued counter
-		queuedCounter.Inc(1)
-	}
-	if pool.all.Get(hash) == nil {
-		pool.all.Add(tx)
-		pool.priced.Put(tx)
-	}
-	return old != nil, nil
-}
-
-func (pool *TxPool) EnqueueReqeustTxs(rtxs types.Transactions) error {
-	pool.mu.Lock()
-	defer pool.mu.Unlock()
-
-	for _, rtx := range rtxs {
-		from, _ := types.Sender(pool.signer, rtx)
-		if from != params.NullAddress {
-			return errors.New("invalid request transaction")
-		}
-	}
-
-	pool.pendingRtx = append(pool.pendingRtx, rtxs...)
-
-	return nil
-}
-
-// journalTx adds the specified transaction to the local disk journal if it is
-// deemed to have been sent from a local account.
-func (pool *TxPool) journalTx(from common.Address, tx *types.Transaction) {
-	// Only journal if it's enabled and the transaction is local
-	if pool.journal == nil || !pool.locals.contains(from) {
-		return
-	}
-	if err := pool.journal.insert(tx); err != nil {
-		log.Warn("Failed to journal local transaction", "err", err)
-	}
-}
-
-// promoteTx adds a transaction to the pending (processable) list of transactions
-// and returns whether it was inserted or an older was better.
-//
-// Note, this method assumes the pool lock is held!
-func (pool *TxPool) promoteTx(addr common.Address, hash common.Hash, tx *types.Transaction) bool {
-	// Try to insert the transaction into the pending queue
-	if pool.pending[addr] == nil {
-		pool.pending[addr] = newTxList(true, 5000)
-	}
-	list := pool.pending[addr]
-
-	inserted, old := list.Add(tx, pool.config.PriceBump)
-	if !inserted {
-		// An older transaction was better, discard this
-		pool.all.Remove(hash)
-		pool.priced.Removed(1)
-
-		pendingDiscardMeter.Mark(1)
-		return false
-	}
-	// Otherwise discard any previous transaction and mark this
-	if old != nil {
-		pool.all.Remove(old.Hash())
-		pool.priced.Removed(1)
-
-		pendingReplaceMeter.Mark(1)
-	} else {
-		// Nothing was replaced, bump the pending counter
-		pendingCounter.Inc(1)
-	}
-	// Failsafe to work around direct pending inserts (tests)
-	if pool.all.Get(hash) == nil {
-		pool.all.Add(tx)
-		pool.priced.Put(tx)
-	}
-	// Set the potentially new pending nonce and notify any subsystems of the new tx
-	pool.beats[addr] = time.Now()
-	pool.pendingState.SetNonce(addr, tx.Nonce()+1)
-
-	return true
-}
-
-// AddLocals enqueues a batch of transactions into the pool if they are valid, marking the
-// senders as a local ones, ensuring they go around the local pricing constraints.
-//
-// This method is used to add transactions from the RPC API and performs synchronous pool
-// reorganization and event propagation.
-func (pool *TxPool) AddLocals(txs []*types.Transaction) []error {
-	return pool.addTxs(txs, !pool.config.NoLocals, true)
-}
-
-// AddLocal enqueues a single local transaction into the pool if it is valid. This is
-// a convenience wrapper aroundd AddLocals.
-func (pool *TxPool) AddLocal(tx *types.Transaction) error {
-	errs := pool.AddLocals([]*types.Transaction{tx})
-	return errs[0]
-}
-
-// AddRemotes enqueues a batch of transactions into the pool if they are valid. If the
-// senders are not among the locally tracked ones, full pricing constraints will apply.
-//
-// This method is used to add transactions from the p2p network and does not wait for pool
-// reorganization and internal event propagation.
-func (pool *TxPool) AddRemotes(txs []*types.Transaction) []error {
-	return pool.addTxs(txs, false, false)
-}
-
-// This is like AddRemotes, but waits for pool reorganization. Tests use this method.
-func (pool *TxPool) addRemotesSync(txs []*types.Transaction) []error {
-	return pool.addTxs(txs, false, true)
-}
-
-<<<<<<< HEAD
-// addTx enqueues a single transaction into the pool if it is valid.
-func (pool *TxPool) addTx(tx *types.Transaction, local bool) error {
-	// Cache sender in transaction before obtaining lock (pool.signer is immutable)
-	types.Sender(pool.signer, tx)
-
-	pool.mu.Lock()
-	defer pool.mu.Unlock()
-
-	// Try to inject the transaction and update any state
-	replace, err := pool.add(tx, local)
-	if err != nil {
-		return err
-	}
-	validMeter.Mark(1)
-
-	// If we added a new transaction, run promotion checks and return
-	if !replace {
-		from, _ := types.Sender(pool.signer, tx) // already validated
-		pool.promoteExecutables([]common.Address{from})
-	}
-	return nil
-}
-
-// addTxs attempts to queue a batch of transactions if they are valid.
-func (pool *TxPool) addTxs(txs []*types.Transaction, local bool) []error {
-=======
-// This is like AddRemotes with a single transaction, but waits for pool reorganization. Tests use this method.
-func (pool *TxPool) addRemoteSync(tx *types.Transaction) error {
-	errs := pool.addRemotesSync([]*types.Transaction{tx})
-	return errs[0]
-}
-
-// AddRemote enqueues a single transaction into the pool if it is valid. This is a convenience
-// wrapper around AddRemotes.
-//
-// Deprecated: use AddRemotes
-func (pool *TxPool) AddRemote(tx *types.Transaction) error {
-	errs := pool.AddRemotes([]*types.Transaction{tx})
-	return errs[0]
-}
-
-// addTxs attempts to queue a batch of transactions if they are valid.
-func (pool *TxPool) addTxs(txs []*types.Transaction, local, sync bool) []error {
->>>>>>> f7cdea2b
-	// Cache senders in transactions before obtaining lock (pool.signer is immutable)
-	for _, tx := range txs {
-		types.Sender(pool.signer, tx)
-	}
-<<<<<<< HEAD
-=======
-
->>>>>>> f7cdea2b
-	pool.mu.Lock()
-	errs, dirtyAddrs := pool.addTxsLocked(txs, local)
-	pool.mu.Unlock()
-
-	done := pool.requestPromoteExecutables(dirtyAddrs)
-	if sync {
-		<-done
-	}
-	return errs
-}
-
-// addTxsLocked attempts to queue a batch of transactions if they are valid.
-// The transaction pool lock must be held.
-func (pool *TxPool) addTxsLocked(txs []*types.Transaction, local bool) ([]error, *accountSet) {
-	dirty := newAccountSet(pool.signer)
-	errs := make([]error, len(txs))
-	for i, tx := range txs {
-<<<<<<< HEAD
-		var replace bool
-		if replace, errs[i] = pool.add(tx, local); errs[i] == nil && !replace {
-			from, _ := types.Sender(pool.signer, tx) // already validated
-			dirty[from] = struct{}{}
-		}
-	}
-	validMeter.Mark(int64(len(dirty)))
-
-	// Only reprocess the internal state if something was actually added
-	if len(dirty) > 0 {
-		addrs := make([]common.Address, 0, len(dirty))
-		for addr := range dirty {
-			addrs = append(addrs, addr)
-=======
-		replaced, err := pool.add(tx, local)
-		errs[i] = err
-		if err == nil && !replaced {
-			dirty.addTx(tx)
->>>>>>> f7cdea2b
-		}
-	}
-	validMeter.Mark(int64(len(dirty.accounts)))
-	return errs, dirty
-}
-
-// Status returns the status (unknown/pending/queued) of a batch of transactions
-// identified by their hashes.
-func (pool *TxPool) Status(hashes []common.Hash) []TxStatus {
-	pool.mu.RLock()
-	defer pool.mu.RUnlock()
-
-	status := make([]TxStatus, len(hashes))
-	for i, hash := range hashes {
-		if tx := pool.all.Get(hash); tx != nil {
-			from, _ := types.Sender(pool.signer, tx) // already validated
-			if pool.pending[from] != nil && pool.pending[from].txs.items[tx.Nonce()] != nil {
-				status[i] = TxStatusPending
-			} else {
-				status[i] = TxStatusQueued
-			}
-		}
-	}
-	return status
-}
-
-// Get returns a transaction if it is contained in the pool and nil otherwise.
-func (pool *TxPool) Get(hash common.Hash) *types.Transaction {
-	return pool.all.Get(hash)
-}
-
-// removeTx removes a single transaction from the queue, moving all subsequent
-// transactions back to the future queue.
-func (pool *TxPool) removeTx(hash common.Hash, outofbound bool) {
-	// Fetch the transaction we wish to delete
-	tx := pool.all.Get(hash)
-	if tx == nil {
-		return
-	}
-	addr, _ := types.Sender(pool.signer, tx) // already validated during insertion
-
-	// Remove it from the list of known transactions
-	pool.all.Remove(hash)
-	if outofbound {
-		pool.priced.Removed(1)
-	}
-	if pool.locals.contains(addr) {
-		localCounter.Dec(1)
-	}
-	// Remove the transaction from the pending lists and reset the account nonce
-	if pending := pool.pending[addr]; pending != nil {
-		if removed, invalids := pending.Remove(tx); removed {
-			// If no more pending transactions are left, remove the list
-			if pending.Empty() {
-				delete(pool.pending, addr)
-				delete(pool.beats, addr)
-			}
-			// Postpone any invalidated transactions
-			for _, tx := range invalids {
-				pool.enqueueTx(tx.Hash(), tx)
-			}
-			// Update the account nonce if needed
-			if nonce := tx.Nonce(); pool.pendingState.GetNonce(addr) > nonce {
-				pool.pendingState.SetNonce(addr, nonce)
-			}
-			// Reduce the pending counter
-			pendingCounter.Dec(int64(1 + len(invalids)))
-			return
-		}
-	}
-	// Transaction is in the future queue
-	if future := pool.queue[addr]; future != nil {
-		if removed, _ := future.Remove(tx); removed {
-			// Reduce the queued counter
-			queuedCounter.Dec(1)
-		}
-		if future.Empty() {
-			delete(pool.queue, addr)
-		}
-	}
-}
-
-// requestPromoteExecutables requests a pool reset to the new head block.
-// The returned channel is closed when the reset has occurred.
-func (pool *TxPool) requestReset(oldHead *types.Header, newHead *types.Header) chan struct{} {
-	select {
-	case pool.reqResetCh <- &txpoolResetRequest{oldHead, newHead}:
-		return <-pool.reorgDoneCh
-	case <-pool.reorgShutdownCh:
-		return pool.reorgShutdownCh
-	}
-}
-
-// requestPromoteExecutables requests transaction promotion checks for the given addresses.
-// The returned channel is closed when the promotion checks have occurred.
-func (pool *TxPool) requestPromoteExecutables(set *accountSet) chan struct{} {
-	select {
-	case pool.reqPromoteCh <- set:
-		return <-pool.reorgDoneCh
-	case <-pool.reorgShutdownCh:
-		return pool.reorgShutdownCh
-	}
-}
-
-// queueTxEvent enqueues a transaction event to be sent in the next reorg run.
-func (pool *TxPool) queueTxEvent(tx *types.Transaction) {
-	select {
-	case pool.queueTxEventCh <- tx:
-	case <-pool.reorgShutdownCh:
-	}
-}
-
-// scheduleReorgLoop schedules runs of reset and promoteExecutables. Code above should not
-// call those methods directly, but request them being run using requestReset and
-// requestPromoteExecutables instead.
-func (pool *TxPool) scheduleReorgLoop() {
-	defer pool.wg.Done()
-
-	var (
-		curDone       chan struct{} // non-nil while runReorg is active
-		nextDone      = make(chan struct{})
-		launchNextRun bool
-		reset         *txpoolResetRequest
-		dirtyAccounts *accountSet
-		queuedEvents  = make(map[common.Address]*txSortedMap)
-	)
-	for {
-		// Launch next background reorg if needed
-		if curDone == nil && launchNextRun {
-			// Run the background reorg and announcements
-			go pool.runReorg(nextDone, reset, dirtyAccounts, queuedEvents)
-
-			// Prepare everything for the next round of reorg
-			curDone, nextDone = nextDone, make(chan struct{})
-			launchNextRun = false
-
-			reset, dirtyAccounts = nil, nil
-			queuedEvents = make(map[common.Address]*txSortedMap)
-		}
-
-		select {
-		case req := <-pool.reqResetCh:
-			// Reset request: update head if request is already pending.
-			if reset == nil {
-				reset = req
-			} else {
-				reset.newHead = req.newHead
-			}
-			launchNextRun = true
-			pool.reorgDoneCh <- nextDone
-
-		case req := <-pool.reqPromoteCh:
-			// Promote request: update address set if request is already pending.
-			if dirtyAccounts == nil {
-				dirtyAccounts = req
-			} else {
-				dirtyAccounts.merge(req)
-			}
-			launchNextRun = true
-			pool.reorgDoneCh <- nextDone
-
-		case tx := <-pool.queueTxEventCh:
-			// Queue up the event, but don't schedule a reorg. It's up to the caller to
-			// request one later if they want the events sent.
-			addr, _ := types.Sender(pool.signer, tx)
-			if _, ok := queuedEvents[addr]; !ok {
-				queuedEvents[addr] = newTxSortedMap()
-			}
-			queuedEvents[addr].Put(tx)
-
-		case <-curDone:
-			curDone = nil
-
-		case <-pool.reorgShutdownCh:
-			// Wait for current run to finish.
-			if curDone != nil {
-				<-curDone
-			}
-			close(nextDone)
-			return
-		}
-	}
-}
-
-// runReorg runs reset and promoteExecutables on behalf of scheduleReorgLoop.
-func (pool *TxPool) runReorg(done chan struct{}, reset *txpoolResetRequest, dirtyAccounts *accountSet, events map[common.Address]*txSortedMap) {
-	defer close(done)
-
-	var promoteAddrs []common.Address
-	if dirtyAccounts != nil {
-		promoteAddrs = dirtyAccounts.flatten()
-	}
-	pool.mu.Lock()
-	if reset != nil {
-		// Reset from the old head to the new, rescheduling any reorged transactions
-		pool.reset(reset.oldHead, reset.newHead)
-
-		// Nonces were reset, discard any events that became stale
-		for addr := range events {
-			events[addr].Forward(pool.pendingState.GetNonce(addr))
-			if events[addr].Len() == 0 {
-				delete(events, addr)
-			}
-		}
-		// Reset needs promote for all addresses
-		promoteAddrs = promoteAddrs[:0]
-		for addr := range pool.queue {
-			promoteAddrs = append(promoteAddrs, addr)
-		}
-	}
-	// Check for pending transactions for every account that sent new ones
-	promoted := pool.promoteExecutables(promoteAddrs)
-	for _, tx := range promoted {
-		addr, _ := types.Sender(pool.signer, tx)
-		if _, ok := events[addr]; !ok {
-			events[addr] = newTxSortedMap()
-		}
-		events[addr].Put(tx)
-	}
-	// If a new block appeared, validate the pool of pending transactions. This will
-	// remove any transaction that has been included in the block or was invalidated
-	// because of another transaction (e.g. higher gas price).
-	if reset != nil {
-		pool.demoteUnexecutables()
-	}
-	// Ensure pool.queue and pool.pending sizes stay within the configured limits.
-	pool.truncatePending()
-	pool.truncateQueue()
-
-	// Update all accounts to the latest known pending nonce
-	for addr, list := range pool.pending {
-		txs := list.Flatten() // Heavy but will be cached and is needed by the miner anyway
-		pool.pendingState.SetNonce(addr, txs[len(txs)-1].Nonce()+1)
-	}
-	pool.mu.Unlock()
-
-	// Notify subsystems for newly added transactions
-	if len(events) > 0 {
-		var txs []*types.Transaction
-		for _, set := range events {
-			txs = append(txs, set.Flatten()...)
-		}
-		pool.txFeed.Send(NewTxsEvent{txs})
-	}
-}
-
-// reset retrieves the current state of the blockchain and ensures the content
-// of the transaction pool is valid with regard to the chain state.
-func (pool *TxPool) reset(oldHead, newHead *types.Header) {
-	// If we're reorging an old state, reinject all dropped transactions
-	var reinject types.Transactions
-
-	if oldHead != nil && oldHead.Hash() != newHead.ParentHash {
-		// If the reorg is too deep, avoid doing it (will happen during fast sync)
-		oldNum := oldHead.Number.Uint64()
-		newNum := newHead.Number.Uint64()
-
-		if depth := uint64(math.Abs(float64(oldNum) - float64(newNum))); depth > 64 {
-			log.Debug("Skipping deep transaction reorg", "depth", depth)
-		} else {
-			// Reorg seems shallow enough to pull in all transactions into memory
-			var discarded, included types.Transactions
-			var (
-				rem = pool.chain.GetBlock(oldHead.Hash(), oldHead.Number.Uint64())
-				add = pool.chain.GetBlock(newHead.Hash(), newHead.Number.Uint64())
-			)
-			if rem == nil {
-				// This can happen if a setHead is performed, where we simply discard the old
-				// head from the chain.
-				// If that is the case, we don't have the lost transactions any more, and
-				// there's nothing to add
-				if newNum < oldNum {
-					// If the reorg ended up on a lower number, it's indicative of setHead being the cause
-					log.Debug("Skipping transaction reset caused by setHead",
-						"old", oldHead.Hash(), "oldnum", oldNum, "new", newHead.Hash(), "newnum", newNum)
-				} else {
-					// If we reorged to a same or higher number, then it's not a case of setHead
-					log.Warn("Transaction pool reset with missing oldhead",
-						"old", oldHead.Hash(), "oldnum", oldNum, "new", newHead.Hash(), "newnum", newNum)
-				}
-				return
-			}
-			for rem.NumberU64() > add.NumberU64() {
-				discarded = append(discarded, rem.Transactions()...)
-				if rem = pool.chain.GetBlock(rem.ParentHash(), rem.NumberU64()-1); rem == nil {
-					log.Error("Unrooted old chain seen by tx pool", "block", oldHead.Number, "hash", oldHead.Hash())
-					return
-				}
-			}
-			for add.NumberU64() > rem.NumberU64() {
-				included = append(included, add.Transactions()...)
-				if add = pool.chain.GetBlock(add.ParentHash(), add.NumberU64()-1); add == nil {
-					log.Error("Unrooted new chain seen by tx pool", "block", newHead.Number, "hash", newHead.Hash())
-					return
-				}
-			}
-			for rem.Hash() != add.Hash() {
-				discarded = append(discarded, rem.Transactions()...)
-				if rem = pool.chain.GetBlock(rem.ParentHash(), rem.NumberU64()-1); rem == nil {
-					log.Error("Unrooted old chain seen by tx pool", "block", oldHead.Number, "hash", oldHead.Hash())
-					return
-				}
-				included = append(included, add.Transactions()...)
-				if add = pool.chain.GetBlock(add.ParentHash(), add.NumberU64()-1); add == nil {
-					log.Error("Unrooted new chain seen by tx pool", "block", newHead.Number, "hash", newHead.Hash())
-					return
-				}
-			}
-			reinject = types.TxDifference(discarded, included)
-		}
-	}
-	// Initialize the internal state to the current head
-	if newHead == nil {
-		newHead = pool.chain.CurrentBlock().Header() // Special case during testing
-	}
-	statedb, err := pool.chain.StateAt(newHead.Root)
-	if err != nil {
-		log.Error("Failed to reset txpool state", "err", err)
-		return
-	}
-	pool.currentState = statedb
-	pool.pendingState = state.ManageState(statedb)
-	pool.currentMaxGas = newHead.GasLimit
-
-	// Inject any transactions discarded due to reorgs
-	log.Debug("Reinjecting stale transactions", "count", len(reinject))
-	senderCacher.recover(pool.signer, reinject)
-	pool.addTxsLocked(reinject, false)
 }
 
 // promoteExecutables moves transactions that have become processable from the
@@ -1468,62 +1291,6 @@
 	for _, list := range pool.pending {
 		pending += uint64(list.Len())
 	}
-<<<<<<< HEAD
-	if pending > pool.config.GlobalSlots {
-		pendingBeforeCap := pending
-		// Assemble a spam order to penalize large transactors first
-		spammers := prque.New(nil)
-		for addr, list := range pool.pending {
-			// Only evict transactions from high rollers
-			if !pool.locals.contains(addr) && uint64(list.Len()) > pool.config.AccountSlots {
-				spammers.Push(addr, int64(list.Len()))
-			}
-		}
-		// Gradually drop transactions from offenders
-		offenders := []common.Address{}
-		for pending > pool.config.GlobalSlots && !spammers.Empty() {
-			// Retrieve the next offender if not local address
-			offender, _ := spammers.Pop()
-			offenders = append(offenders, offender.(common.Address))
-
-			// Equalize balances until all the same or below threshold
-			if len(offenders) > 1 {
-				// Calculate the equalization threshold for all current offenders
-				threshold := pool.pending[offender.(common.Address)].Len()
-
-				// Iteratively reduce all offenders until below limit or threshold reached
-				for pending > pool.config.GlobalSlots && pool.pending[offenders[len(offenders)-2]].Len() > threshold {
-					for i := 0; i < len(offenders)-1; i++ {
-						list := pool.pending[offenders[i]]
-
-						caps := list.Cap(list.Len() - 1)
-						for _, tx := range caps {
-							// Drop the transaction from the global pools too
-							hash := tx.Hash()
-							pool.all.Remove(hash)
-
-							// Update the account nonce to the dropped transaction
-							if nonce := tx.Nonce(); pool.pendingState.GetNonce(offenders[i]) > nonce {
-								pool.pendingState.SetNonce(offenders[i], nonce)
-							}
-							log.Trace("Removed fairness-exceeding pending transaction", "hash", hash)
-						}
-						pool.priced.Removed(len(caps))
-						pendingCounter.Dec(int64(len(caps)))
-						if pool.locals.contains(offenders[i]) {
-							localCounter.Dec(int64(len(caps)))
-						}
-						pending--
-					}
-				}
-			}
-		}
-		// If still above threshold, reduce to limit or min allowance
-		if pending > pool.config.GlobalSlots && len(offenders) > 0 {
-			for pending > pool.config.GlobalSlots && uint64(pool.pending[offenders[len(offenders)-1]].Len()) > pool.config.AccountSlots {
-				for _, addr := range offenders {
-					list := pool.pending[addr]
-=======
 	if pending <= pool.config.GlobalSlots {
 		return
 	}
@@ -1553,7 +1320,6 @@
 			for pending > pool.config.GlobalSlots && pool.pending[offenders[len(offenders)-2]].Len() > threshold {
 				for i := 0; i < len(offenders)-1; i++ {
 					list := pool.pending[offenders[i]]
->>>>>>> f7cdea2b
 
 					caps := list.Cap(list.Len() - 1)
 					for _, tx := range caps {
@@ -1569,21 +1335,13 @@
 					}
 					pool.priced.Removed(len(caps))
 					pendingCounter.Dec(int64(len(caps)))
-<<<<<<< HEAD
-					if pool.locals.contains(addr) {
-=======
 					if pool.locals.contains(offenders[i]) {
->>>>>>> f7cdea2b
 						localCounter.Dec(int64(len(caps)))
 					}
 					pending--
 				}
 			}
 		}
-<<<<<<< HEAD
-		pendingRateLimitMeter.Mark(int64(pendingBeforeCap - pending))
-=======
->>>>>>> f7cdea2b
 	}
 
 	// If still above threshold, reduce to limit or min allowance
@@ -1642,29 +1400,10 @@
 
 		addresses = addresses[:len(addresses)-1]
 
-<<<<<<< HEAD
-			// Drop all transactions if they are less than the overflow
-			if size := uint64(list.Len()); size <= drop {
-				list.txs.ensureCache()
-				for _, tx := range list.txs.cache {
-					pool.removeTx(tx.Hash(), true)
-				}
-				drop -= size
-				queuedRateLimitMeter.Mark(int64(size))
-				continue
-			}
-			// Otherwise drop only last few transactions
-			txs := list.Flatten()
-			for i := len(txs) - 1; i >= 0 && drop > 0; i-- {
-				pool.removeTx(txs[i].Hash(), true)
-				drop--
-				queuedRateLimitMeter.Mark(1)
-=======
 		// Drop all transactions if they are less than the overflow
 		if size := uint64(list.Len()); size <= drop {
 			for _, tx := range list.Flatten() {
 				pool.removeTx(tx.Hash(), true)
->>>>>>> f7cdea2b
 			}
 			drop -= size
 			queuedRateLimitMeter.Mark(int64(size))
@@ -1756,11 +1495,7 @@
 				log.Error("Demoting invalidated transaction", "hash", hash)
 				pool.enqueueTx(hash, tx)
 			}
-<<<<<<< HEAD
-			pendingCounter.Inc(int64(len(gapped)))
-=======
 			pendingCounter.Dec(int64(len(gapped)))
->>>>>>> f7cdea2b
 		}
 		// Delete the entire queue entry if it became empty.
 		if list.Empty() {
